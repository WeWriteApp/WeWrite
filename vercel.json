{
    "buildCommand": "npm run build",
    "env": {
        "SKIP_TYPE_CHECK": "1",
        "NODE_OPTIONS": "--max_old_space_size=4096",
        "GOOGLE_APPLICATION_CREDENTIALS": ""
    },
    "github": {
        "silent": false,
        "autoJobCancelation": true,
        "enabled": true
    },
    "git": {
        "deploymentEnabled": true
<<<<<<< HEAD
    }
=======
    },
    "ignoreCommand": "if [[ \"$VERCEL_GIT_COMMIT_REF\" == \"dependabot\"* ]]; then exit 0; else exit 1; fi"
>>>>>>> 153ada14
}<|MERGE_RESOLUTION|>--- conflicted
+++ resolved
@@ -12,10 +12,6 @@
     },
     "git": {
         "deploymentEnabled": true
-<<<<<<< HEAD
-    }
-=======
     },
     "ignoreCommand": "if [[ \"$VERCEL_GIT_COMMIT_REF\" == \"dependabot\"* ]]; then exit 0; else exit 1; fi"
->>>>>>> 153ada14
 }