import { NextResponse } from 'next/server';
import Stripe from 'stripe';
import { getFirebaseAdmin } from '../../firebase/firebaseAdmin';
import { db } from '../../firebase/database';
import { doc, getDoc, setDoc, updateDoc } from 'firebase/firestore';
import { getStripeSecretKey } from '../../utils/stripeConfig';
import { db } from '../../firebase/database';
import { doc, updateDoc, setDoc, serverTimestamp } from 'firebase/firestore';

const admin = getFirebaseAdmin();
const stripe = new Stripe(getStripeSecretKey());

export async function POST(request) {
  try {
    // Get request body
<<<<<<< HEAD
    const body = await request.json();
    let { subscriptionId, customerId, forceCleanup } = body;

    // Verify authenticated user
    let user = auth.currentUser;
    console.log('Auth check for subscription cancellation:', {
      currentUser: user ? { uid: user.uid } : 'null',
      requestedSubscriptionId: subscriptionId,
      requestedCustomerId: customerId,
      forceCleanup
    });

    // Always require authentication
    if (!user) {
      return NextResponse.json(
        { error: 'Unauthorized', details: 'User not authenticated' },
        { status: 401 }
      );
    }

    // Get the user's subscription from Firestore
    const subscription = await getUserSubscription(user.uid);
    console.log('User subscription data:', subscription);

    // If no subscription is found, or if forceCleanup is true, clean up subscription data
    if (!subscription || forceCleanup) {
      console.log('No subscription found for user or force cleanup requested:', user.uid);

      // Clean up all subscription-related documents to ensure they're in a consistent state
      try {
        console.log('Cleaning up subscription data for user:', user.uid);

        // 1. Update the subscription in the user path
        const userSubRef = doc(db, 'users', user.uid, 'subscription', 'current');
        await setDoc(userSubRef, {
          status: 'canceled',
          stripeSubscriptionId: null,
          amount: 0,
          tier: null,
          renewalDate: null,
          updatedAt: new Date().toISOString(),
          canceledAt: new Date().toISOString()
        }, { merge: true });
        console.log('Updated user path subscription document');

        // 2. Update the subscription in the API path
        const apiSubRef = doc(db, 'subscriptions', user.uid);
        await setDoc(apiSubRef, {
          status: 'canceled',
          stripeSubscriptionId: null,
          amount: 0,
          tier: null,
          renewalDate: null,
          updatedAt: new Date().toISOString(),
          canceledAt: new Date().toISOString()
        }, { merge: true });
        console.log('Updated API path subscription document');

        // 3. Update the user document to remove tier information
        const userRef = doc(db, 'users', user.uid);
        await updateDoc(userRef, {
          tier: null,
          subscriptionStatus: 'canceled',
          updatedAt: serverTimestamp()
        });
        console.log('Updated user document');

        console.log('All subscription documents updated to ensure consistent canceled state for user:', user.uid);
      } catch (cleanupError) {
        console.error('Error cleaning up user subscription data:', cleanupError);
        // Continue even if cleanup fails - this is just to be thorough
      }

      // Return success since we've cleaned up the subscription data
      return NextResponse.json({
        success: true,
        message: 'Subscription data cleaned up successfully',
        noSubscription: true
      });
    }

    // Handle demo subscriptions differently
    if (subscriptionId && subscriptionId.startsWith('demo_')) {
      console.log('Canceling demo subscription for user:', user.uid);

      // Update all subscription-related documents to ensure they're consistent
      try {
        // 1. Update the subscription in the user path
        const userSubRef = doc(db, 'users', user.uid, 'subscription', 'current');
        await setDoc(userSubRef, {
          status: 'canceled',
          stripeSubscriptionId: null,
          amount: 0,
          tier: null,
          renewalDate: null,
          updatedAt: new Date().toISOString(),
          canceledAt: new Date().toISOString()
        }, { merge: true });
        console.log('User path subscription document updated for demo cancellation:', user.uid);

        // 2. Update the subscription in the API path
        const apiSubRef = doc(db, 'subscriptions', user.uid);
        await setDoc(apiSubRef, {
          status: 'canceled',
          stripeSubscriptionId: null,
          amount: 0,
          tier: null,
          renewalDate: null,
          updatedAt: new Date().toISOString(),
          canceledAt: new Date().toISOString()
        }, { merge: true });
        console.log('API path subscription document updated for demo cancellation:', user.uid);

        // 3. Update the user document to remove tier information
        const userRef = doc(db, 'users', user.uid);
        await updateDoc(userRef, {
          tier: null,
          subscriptionStatus: 'canceled',
          updatedAt: serverTimestamp()
        });
        console.log('User document updated for demo cancellation:', user.uid);
      } catch (updateError) {
        console.error('Error updating subscription documents for demo cancellation:', updateError);
        // Continue even if update fails
      }
=======
    const { userId } = await request.json();

    if (!userId) {
      return new NextResponse(JSON.stringify({ error: 'User ID is required' }), {
        status: 400,
        headers: { 'Content-Type': 'application/json' }
      });
    }
    // Verify the user exists in Firebase
    try {
      await admin.auth().getUser(userId);
    } catch (error) {
      console.error('Error verifying user:', error);
      return NextResponse.json({ error: 'Unauthorized' }, { status: 401 });
    }
    
    
    // Fetch user data from Firestore
    const userDocRef = doc(db, 'users', userId);
    const userDoc = await getDoc(userDocRef);
    
    if (!userDoc.exists()) {
      return new NextResponse(JSON.stringify({ error: 'User not found' }), {
        status: 404,
        headers: { 'Content-Type': 'application/json' }
      });
    }

    const userData = userDoc.data();
    
    let stripeCustomerId = userData.stripeCustomerId;
>>>>>>> a4529425

    if (!stripeCustomerId) {
      return new NextResponse(JSON.stringify({ error: 'User has no subscription' }), {
        status: 400,
        headers: { 'Content-Type': 'application/json' }
      });
    }

<<<<<<< HEAD
    // For real Stripe subscriptions
    if (!subscription.stripeSubscriptionId) {
      console.log('No Stripe subscription ID found in user subscription data');

      // If we have a customer ID, try to find and cancel all active subscriptions for this customer
      if (subscription.stripeCustomerId || customerId) {
        const customerIdToUse = subscription.stripeCustomerId || customerId;
        console.log(`Attempting to find and cancel subscriptions for customer: ${customerIdToUse}`);

        try {
          // List all active subscriptions for this customer
          const subscriptions = await stripe.subscriptions.list({
            customer: customerIdToUse,
            status: 'active'
          });

          console.log(`Found ${subscriptions.data.length} active subscriptions for customer`);

          if (subscriptions.data.length > 0) {
            // Cancel all active subscriptions
            for (const sub of subscriptions.data) {
              console.log(`Canceling subscription ${sub.id} for customer ${customerIdToUse}`);
              await stripe.subscriptions.cancel(sub.id);
            }

            // Update the subscription data in Firestore
            const userSubRef = doc(db, 'users', user.uid, 'subscription', 'current');
            await setDoc(userSubRef, {
              status: 'canceled',
              stripeSubscriptionId: null,
              amount: 0,
              tier: null,
              renewalDate: null,
              updatedAt: new Date().toISOString(),
              canceledAt: new Date().toISOString()
            }, { merge: true });

            const apiSubRef = doc(db, 'subscriptions', user.uid);
            await setDoc(apiSubRef, {
              status: 'canceled',
              stripeSubscriptionId: null,
              amount: 0,
              tier: null,
              renewalDate: null,
              updatedAt: new Date().toISOString(),
              canceledAt: new Date().toISOString()
            }, { merge: true });

            const userRef = doc(db, 'users', user.uid);
            await updateDoc(userRef, {
              tier: null,
              subscriptionStatus: 'canceled',
              updatedAt: serverTimestamp()
            });

            return NextResponse.json({
              success: true,
              message: 'Subscriptions canceled successfully using customer ID'
            });
          }
        } catch (stripeError) {
          console.error('Error finding or canceling subscriptions by customer ID:', stripeError);
        }
      }

      // If we get here, we couldn't find any subscriptions to cancel
      // Instead of returning an error, clean up the subscription data and return success
      console.log('No Stripe subscriptions found to cancel, cleaning up subscription data');

      try {
        // Clean up all subscription-related documents
        const userSubRef = doc(db, 'users', user.uid, 'subscription', 'current');
        await setDoc(userSubRef, {
          status: 'canceled',
          stripeSubscriptionId: null,
          amount: 0,
          tier: null,
          renewalDate: null,
          updatedAt: new Date().toISOString(),
          canceledAt: new Date().toISOString()
        }, { merge: true });

        const apiSubRef = doc(db, 'subscriptions', user.uid);
        await setDoc(apiSubRef, {
          status: 'canceled',
          stripeSubscriptionId: null,
          amount: 0,
          tier: null,
          renewalDate: null,
          updatedAt: new Date().toISOString(),
          canceledAt: new Date().toISOString()
        }, { merge: true });

        const userRef = doc(db, 'users', user.uid);
        await updateDoc(userRef, {
          tier: null,
          subscriptionStatus: 'canceled',
          updatedAt: serverTimestamp()
        });

        console.log('Subscription data cleaned up successfully');
      } catch (cleanupError) {
        console.error('Error cleaning up subscription data:', cleanupError);
      }

      return NextResponse.json({
        success: true,
        message: 'No active Stripe subscriptions found, subscription data cleaned up',
        noSubscription: true
      });
    }

    // Check for subscription ID mismatch but allow cancellation to proceed
    if (subscription.stripeSubscriptionId !== subscriptionId) {
      console.log('Subscription ID mismatch, but proceeding with cancellation', {
        storedId: subscription.stripeSubscriptionId,
        requestedId: subscriptionId
      });

      // Use the stored subscription ID instead of the requested one
      subscriptionId = subscription.stripeSubscriptionId;
    }
=======
    let subscriptions = await stripe.subscriptions.list({
      customer: stripeCustomerId,
      status: 'active', // optional: active, canceled, past_due, etc.
      limit: 1,    // optional: max results
    });
>>>>>>> a4529425

    if (subscriptions.data.length == 0) {
      return new NextResponse(JSON.stringify({ error: 'User has no subscription' }), {
        status: 400,
        headers: { 'Content-Type': 'application/json' }
      });
    }

    const subscription = subscriptions.data[0];
    
    try {
      // Cancel the subscription with Stripe
      const canceledSubscription = await stripe.subscriptions.cancel(subscription.id);
      console.log('Stripe subscription canceled successfully:', canceledSubscription.id);

<<<<<<< HEAD
      // Update all subscription-related documents to ensure they're consistent
      try {
        // 1. Update the subscription in the user path
        const userSubRef = doc(db, 'users', user.uid, 'subscription', 'current');
        await setDoc(userSubRef, {
          status: 'canceled',
          stripeSubscriptionId: null,
          amount: 0,
          tier: null,
          renewalDate: null,
          updatedAt: new Date().toISOString(),
          canceledAt: new Date().toISOString()
        }, { merge: true });
        console.log('User path subscription document updated for user:', user.uid);

        // 2. Update the subscription in the API path
        const apiSubRef = doc(db, 'subscriptions', user.uid);
        await setDoc(apiSubRef, {
          status: 'canceled',
          stripeSubscriptionId: null,
          amount: 0,
          tier: null,
          renewalDate: null,
          updatedAt: new Date().toISOString(),
          canceledAt: new Date().toISOString()
        }, { merge: true });
        console.log('API path subscription document updated for user:', user.uid);

        // 3. Update the user document to remove tier information
        const userRef = doc(db, 'users', user.uid);
        await updateDoc(userRef, {
          tier: null,
          subscriptionStatus: 'canceled',
          updatedAt: serverTimestamp()
        });
        console.log('User document updated for user:', user.uid);
      } catch (updateError) {
        console.error('Error updating subscription documents:', updateError);
        // Continue even if update fails - the subscription is already canceled in Stripe
      }
=======
>>>>>>> a4529425
    } catch (stripeError) {
      console.error('Error with Stripe cancellation:', stripeError);
      return NextResponse.json(
        { error: stripeError.message || 'Failed to cancel subscription with Stripe', success: false },
        { status: 500 }
      );
    }

    return NextResponse.json({
      success: true,
      message: 'Subscription canceled successfully'
    });
  } catch (error) {
    console.error('Error canceling subscription:', error);
    return NextResponse.json(
      { error: error.message, success: false },
      { status: 500 }
    );
  }
}<|MERGE_RESOLUTION|>--- conflicted
+++ resolved
@@ -4,8 +4,6 @@
 import { db } from '../../firebase/database';
 import { doc, getDoc, setDoc, updateDoc } from 'firebase/firestore';
 import { getStripeSecretKey } from '../../utils/stripeConfig';
-import { db } from '../../firebase/database';
-import { doc, updateDoc, setDoc, serverTimestamp } from 'firebase/firestore';
 
 const admin = getFirebaseAdmin();
 const stripe = new Stripe(getStripeSecretKey());
@@ -13,133 +11,6 @@
 export async function POST(request) {
   try {
     // Get request body
-<<<<<<< HEAD
-    const body = await request.json();
-    let { subscriptionId, customerId, forceCleanup } = body;
-
-    // Verify authenticated user
-    let user = auth.currentUser;
-    console.log('Auth check for subscription cancellation:', {
-      currentUser: user ? { uid: user.uid } : 'null',
-      requestedSubscriptionId: subscriptionId,
-      requestedCustomerId: customerId,
-      forceCleanup
-    });
-
-    // Always require authentication
-    if (!user) {
-      return NextResponse.json(
-        { error: 'Unauthorized', details: 'User not authenticated' },
-        { status: 401 }
-      );
-    }
-
-    // Get the user's subscription from Firestore
-    const subscription = await getUserSubscription(user.uid);
-    console.log('User subscription data:', subscription);
-
-    // If no subscription is found, or if forceCleanup is true, clean up subscription data
-    if (!subscription || forceCleanup) {
-      console.log('No subscription found for user or force cleanup requested:', user.uid);
-
-      // Clean up all subscription-related documents to ensure they're in a consistent state
-      try {
-        console.log('Cleaning up subscription data for user:', user.uid);
-
-        // 1. Update the subscription in the user path
-        const userSubRef = doc(db, 'users', user.uid, 'subscription', 'current');
-        await setDoc(userSubRef, {
-          status: 'canceled',
-          stripeSubscriptionId: null,
-          amount: 0,
-          tier: null,
-          renewalDate: null,
-          updatedAt: new Date().toISOString(),
-          canceledAt: new Date().toISOString()
-        }, { merge: true });
-        console.log('Updated user path subscription document');
-
-        // 2. Update the subscription in the API path
-        const apiSubRef = doc(db, 'subscriptions', user.uid);
-        await setDoc(apiSubRef, {
-          status: 'canceled',
-          stripeSubscriptionId: null,
-          amount: 0,
-          tier: null,
-          renewalDate: null,
-          updatedAt: new Date().toISOString(),
-          canceledAt: new Date().toISOString()
-        }, { merge: true });
-        console.log('Updated API path subscription document');
-
-        // 3. Update the user document to remove tier information
-        const userRef = doc(db, 'users', user.uid);
-        await updateDoc(userRef, {
-          tier: null,
-          subscriptionStatus: 'canceled',
-          updatedAt: serverTimestamp()
-        });
-        console.log('Updated user document');
-
-        console.log('All subscription documents updated to ensure consistent canceled state for user:', user.uid);
-      } catch (cleanupError) {
-        console.error('Error cleaning up user subscription data:', cleanupError);
-        // Continue even if cleanup fails - this is just to be thorough
-      }
-
-      // Return success since we've cleaned up the subscription data
-      return NextResponse.json({
-        success: true,
-        message: 'Subscription data cleaned up successfully',
-        noSubscription: true
-      });
-    }
-
-    // Handle demo subscriptions differently
-    if (subscriptionId && subscriptionId.startsWith('demo_')) {
-      console.log('Canceling demo subscription for user:', user.uid);
-
-      // Update all subscription-related documents to ensure they're consistent
-      try {
-        // 1. Update the subscription in the user path
-        const userSubRef = doc(db, 'users', user.uid, 'subscription', 'current');
-        await setDoc(userSubRef, {
-          status: 'canceled',
-          stripeSubscriptionId: null,
-          amount: 0,
-          tier: null,
-          renewalDate: null,
-          updatedAt: new Date().toISOString(),
-          canceledAt: new Date().toISOString()
-        }, { merge: true });
-        console.log('User path subscription document updated for demo cancellation:', user.uid);
-
-        // 2. Update the subscription in the API path
-        const apiSubRef = doc(db, 'subscriptions', user.uid);
-        await setDoc(apiSubRef, {
-          status: 'canceled',
-          stripeSubscriptionId: null,
-          amount: 0,
-          tier: null,
-          renewalDate: null,
-          updatedAt: new Date().toISOString(),
-          canceledAt: new Date().toISOString()
-        }, { merge: true });
-        console.log('API path subscription document updated for demo cancellation:', user.uid);
-
-        // 3. Update the user document to remove tier information
-        const userRef = doc(db, 'users', user.uid);
-        await updateDoc(userRef, {
-          tier: null,
-          subscriptionStatus: 'canceled',
-          updatedAt: serverTimestamp()
-        });
-        console.log('User document updated for demo cancellation:', user.uid);
-      } catch (updateError) {
-        console.error('Error updating subscription documents for demo cancellation:', updateError);
-        // Continue even if update fails
-      }
-=======
     const { userId } = await request.json();
 
     if (!userId) {
@@ -155,12 +26,12 @@
       console.error('Error verifying user:', error);
       return NextResponse.json({ error: 'Unauthorized' }, { status: 401 });
     }
-    
-    
+
+
     // Fetch user data from Firestore
     const userDocRef = doc(db, 'users', userId);
     const userDoc = await getDoc(userDocRef);
-    
+
     if (!userDoc.exists()) {
       return new NextResponse(JSON.stringify({ error: 'User not found' }), {
         status: 404,
@@ -169,9 +40,8 @@
     }
 
     const userData = userDoc.data();
-    
+
     let stripeCustomerId = userData.stripeCustomerId;
->>>>>>> a4529425
 
     if (!stripeCustomerId) {
       return new NextResponse(JSON.stringify({ error: 'User has no subscription' }), {
@@ -180,136 +50,11 @@
       });
     }
 
-<<<<<<< HEAD
-    // For real Stripe subscriptions
-    if (!subscription.stripeSubscriptionId) {
-      console.log('No Stripe subscription ID found in user subscription data');
-
-      // If we have a customer ID, try to find and cancel all active subscriptions for this customer
-      if (subscription.stripeCustomerId || customerId) {
-        const customerIdToUse = subscription.stripeCustomerId || customerId;
-        console.log(`Attempting to find and cancel subscriptions for customer: ${customerIdToUse}`);
-
-        try {
-          // List all active subscriptions for this customer
-          const subscriptions = await stripe.subscriptions.list({
-            customer: customerIdToUse,
-            status: 'active'
-          });
-
-          console.log(`Found ${subscriptions.data.length} active subscriptions for customer`);
-
-          if (subscriptions.data.length > 0) {
-            // Cancel all active subscriptions
-            for (const sub of subscriptions.data) {
-              console.log(`Canceling subscription ${sub.id} for customer ${customerIdToUse}`);
-              await stripe.subscriptions.cancel(sub.id);
-            }
-
-            // Update the subscription data in Firestore
-            const userSubRef = doc(db, 'users', user.uid, 'subscription', 'current');
-            await setDoc(userSubRef, {
-              status: 'canceled',
-              stripeSubscriptionId: null,
-              amount: 0,
-              tier: null,
-              renewalDate: null,
-              updatedAt: new Date().toISOString(),
-              canceledAt: new Date().toISOString()
-            }, { merge: true });
-
-            const apiSubRef = doc(db, 'subscriptions', user.uid);
-            await setDoc(apiSubRef, {
-              status: 'canceled',
-              stripeSubscriptionId: null,
-              amount: 0,
-              tier: null,
-              renewalDate: null,
-              updatedAt: new Date().toISOString(),
-              canceledAt: new Date().toISOString()
-            }, { merge: true });
-
-            const userRef = doc(db, 'users', user.uid);
-            await updateDoc(userRef, {
-              tier: null,
-              subscriptionStatus: 'canceled',
-              updatedAt: serverTimestamp()
-            });
-
-            return NextResponse.json({
-              success: true,
-              message: 'Subscriptions canceled successfully using customer ID'
-            });
-          }
-        } catch (stripeError) {
-          console.error('Error finding or canceling subscriptions by customer ID:', stripeError);
-        }
-      }
-
-      // If we get here, we couldn't find any subscriptions to cancel
-      // Instead of returning an error, clean up the subscription data and return success
-      console.log('No Stripe subscriptions found to cancel, cleaning up subscription data');
-
-      try {
-        // Clean up all subscription-related documents
-        const userSubRef = doc(db, 'users', user.uid, 'subscription', 'current');
-        await setDoc(userSubRef, {
-          status: 'canceled',
-          stripeSubscriptionId: null,
-          amount: 0,
-          tier: null,
-          renewalDate: null,
-          updatedAt: new Date().toISOString(),
-          canceledAt: new Date().toISOString()
-        }, { merge: true });
-
-        const apiSubRef = doc(db, 'subscriptions', user.uid);
-        await setDoc(apiSubRef, {
-          status: 'canceled',
-          stripeSubscriptionId: null,
-          amount: 0,
-          tier: null,
-          renewalDate: null,
-          updatedAt: new Date().toISOString(),
-          canceledAt: new Date().toISOString()
-        }, { merge: true });
-
-        const userRef = doc(db, 'users', user.uid);
-        await updateDoc(userRef, {
-          tier: null,
-          subscriptionStatus: 'canceled',
-          updatedAt: serverTimestamp()
-        });
-
-        console.log('Subscription data cleaned up successfully');
-      } catch (cleanupError) {
-        console.error('Error cleaning up subscription data:', cleanupError);
-      }
-
-      return NextResponse.json({
-        success: true,
-        message: 'No active Stripe subscriptions found, subscription data cleaned up',
-        noSubscription: true
-      });
-    }
-
-    // Check for subscription ID mismatch but allow cancellation to proceed
-    if (subscription.stripeSubscriptionId !== subscriptionId) {
-      console.log('Subscription ID mismatch, but proceeding with cancellation', {
-        storedId: subscription.stripeSubscriptionId,
-        requestedId: subscriptionId
-      });
-
-      // Use the stored subscription ID instead of the requested one
-      subscriptionId = subscription.stripeSubscriptionId;
-    }
-=======
     let subscriptions = await stripe.subscriptions.list({
       customer: stripeCustomerId,
       status: 'active', // optional: active, canceled, past_due, etc.
       limit: 1,    // optional: max results
     });
->>>>>>> a4529425
 
     if (subscriptions.data.length == 0) {
       return new NextResponse(JSON.stringify({ error: 'User has no subscription' }), {
@@ -319,55 +64,11 @@
     }
 
     const subscription = subscriptions.data[0];
-    
     try {
       // Cancel the subscription with Stripe
       const canceledSubscription = await stripe.subscriptions.cancel(subscription.id);
       console.log('Stripe subscription canceled successfully:', canceledSubscription.id);
 
-<<<<<<< HEAD
-      // Update all subscription-related documents to ensure they're consistent
-      try {
-        // 1. Update the subscription in the user path
-        const userSubRef = doc(db, 'users', user.uid, 'subscription', 'current');
-        await setDoc(userSubRef, {
-          status: 'canceled',
-          stripeSubscriptionId: null,
-          amount: 0,
-          tier: null,
-          renewalDate: null,
-          updatedAt: new Date().toISOString(),
-          canceledAt: new Date().toISOString()
-        }, { merge: true });
-        console.log('User path subscription document updated for user:', user.uid);
-
-        // 2. Update the subscription in the API path
-        const apiSubRef = doc(db, 'subscriptions', user.uid);
-        await setDoc(apiSubRef, {
-          status: 'canceled',
-          stripeSubscriptionId: null,
-          amount: 0,
-          tier: null,
-          renewalDate: null,
-          updatedAt: new Date().toISOString(),
-          canceledAt: new Date().toISOString()
-        }, { merge: true });
-        console.log('API path subscription document updated for user:', user.uid);
-
-        // 3. Update the user document to remove tier information
-        const userRef = doc(db, 'users', user.uid);
-        await updateDoc(userRef, {
-          tier: null,
-          subscriptionStatus: 'canceled',
-          updatedAt: serverTimestamp()
-        });
-        console.log('User document updated for user:', user.uid);
-      } catch (updateError) {
-        console.error('Error updating subscription documents:', updateError);
-        // Continue even if update fails - the subscription is already canceled in Stripe
-      }
-=======
->>>>>>> a4529425
     } catch (stripeError) {
       console.error('Error with Stripe cancellation:', stripeError);
       return NextResponse.json(
