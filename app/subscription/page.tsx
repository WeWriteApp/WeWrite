--- conflicted
+++ resolved
@@ -1,28 +1,20 @@
 "use client";
 
-import React, { useState, useEffect, useRef } from 'react';
+import React, { useState, useEffect } from 'react';
 import { useRouter } from 'next/navigation';
-import { useAuth } from "../providers/AuthProvider";
-import { ArrowLeft, Check, AlertTriangle, ChevronLeft, ChevronRight, DollarSign, Clock } from 'lucide-react';
-import { SupporterIcon } from '../components/payments/SupporterIcon';
+import { useAuth } from '../providers/AuthProvider';
+import { ArrowLeft, Check, AlertTriangle, XCircle, DollarSign, Clock } from 'lucide-react';
+import { SupporterIcon } from '../components/SupporterIcon';
 import Link from 'next/link';
 import { Button } from '../components/ui/button';
 import { Card, CardContent, CardHeader, CardTitle } from '../components/ui/card';
+import { Input } from '../components/ui/input';
 import { createCheckoutSession } from '../services/stripeService';
-<<<<<<< HEAD
-import { cancelSubscription, listenToUserSubscription, updateSubscription } from "../firebase/subscription";
-import { Alert, AlertDescription, AlertTitle } from "../components/ui/alert";
-import { useFeatureFlag } from "../utils/feature-flags";
-import { useSwipeable } from 'react-swipeable';
-import { CustomAmountModal } from "../components/payments/CustomAmountModal";
-import { loadStripe } from "@stripe/stripe-js";
-=======
 import { getUserSubscription, cancelSubscription, listenToUserSubscription, updateSubscription } from '../firebase/subscription';
 import { Alert, AlertDescription, AlertTitle } from '../components/ui/alert';
 import { Separator } from '../components/ui/separator';
 import Stripe from 'stripe';
 const stripe = new Stripe(process.env.STRIPE_SECRET_KEY);
->>>>>>> a4529425
 
 // Helper function to format relative time
 const getRelativeTimeString = (date: Date): string => {
@@ -31,7 +23,7 @@
 
   // Less than a minute
   if (diffInSeconds < 60) {
-    return "just now";
+    return 'just now';
   }
 
   // Less than an hour
@@ -69,129 +61,18 @@
   return `${diffInYears} ${diffInYears === 1 ? 'year' : 'years'} ago`;
 };
 
-<<<<<<< HEAD
-// Use the SupporterIcon component for tier icons
-const supporterTiers = [
-  {
-    id: 'tier1',
-    name: 'Tier 1',
-    amount: 10,
-    price: '$10/month',
-    icon: <SupporterIcon tier="tier1" status="active" size="xl" />,
-  },
-  {
-    id: 'tier2',
-    name: 'Tier 2',
-    amount: 20,
-    price: '$20/month',
-    icon: <SupporterIcon tier="tier2" status="active" size="xl" />,
-  },
-  {
-    id: 'tier3',
-    name: 'Tier 3',
-    amount: 'Custom',
-    price: 'From $50/month',
-    icon: <SupporterIcon tier="tier3" status="active" size="xl" />,
-    isCustom: true,
-    minAmount: 50
-  }
-];
-
-export default function SubscriptionPage() {
-  const { user } = useAuth();
-  const router = useRouter();
-  const isPaymentsEnabled = useFeatureFlag('payments', user?.email);
-  const [selectedTier, setSelectedTier] = useState<string | null>(null);
-  const [customAmount, setCustomAmount] = useState<string>('100');
-=======
 export default function SubscriptionPage() {
   const { user } = useAuth();
   const router = useRouter();
   
   const [customAmount, setCustomAmount] = useState<string>('20');
->>>>>>> a4529425
   const [loading, setLoading] = useState<boolean>(false);
   const [error, setError] = useState<string | null>(null);
-  const [subscription, setSubscription] = useState<Subscription | null>(null);
+  const [subscription, setSubscription] = useState<any>(null);
   const [cancelLoading, setCancelLoading] = useState<boolean>(false);
-  // Removed unused state
-  const [subscriptionHistory, setSubscriptionHistory] = useState<SubscriptionHistoryEntry[]>([]);
-  const [customAmountModalOpen, setCustomAmountModalOpen] = useState<boolean>(false);
-  const carouselRef = useRef<HTMLDivElement>(null);
-
-  // If payments feature flag is disabled, redirect to home
-  useEffect(() => {
-    if (!isPaymentsEnabled) {
-      router.push('/');
-    }
-  }, [isPaymentsEnabled, router]);
-
-  // Define subscription type
-  interface Subscription {
-    id: string;
-    status: string;
-    amount: number;
-    stripeSubscriptionId?: string;
-    stripeCustomerId?: string;
-    createdAt?: string;
-    billingCycleStart?: string;
-    canceledAt?: string;
-    [key: string]: any;
-  }
-
-  // Define subscription history entry type
-  interface SubscriptionHistoryEntry {
-    id: string;
-    date: string;
-    amount: number;
-    status: string;
-    description: string;
-  }
-
-<<<<<<< HEAD
-  // Fetch subscription history function
-  const fetchSubscriptionHistory = async (currentSubscription: Subscription | null) => {
-    try {
-      // If we have a subscription, create history entries based on it
-      if (currentSubscription) {
-        const history: SubscriptionHistoryEntry[] = [];
-
-        // Add the initial subscription creation
-        if (currentSubscription.createdAt) {
-          history.push({
-            id: 'creation',
-            date: currentSubscription.createdAt,
-            amount: currentSubscription.amount,
-            status: 'succeeded',
-            description: 'Subscription created'
-          });
-        }
-
-        // Add renewal entries if we have billing cycle data
-        if (currentSubscription.billingCycleStart) {
-          // Calculate how many billing cycles have passed
-          const startDate = new Date(currentSubscription.billingCycleStart);
-          const now = new Date();
-          const monthsDiff = (now.getFullYear() - startDate.getFullYear()) * 12 +
-                            now.getMonth() - startDate.getMonth();
-
-          // Add an entry for each month (up to 6 months back)
-          for (let i = 1; i <= Math.min(monthsDiff, 6); i++) {
-            const paymentDate = new Date(startDate);
-            paymentDate.setMonth(startDate.getMonth() + i);
-            // Only add entries for dates in the past and valid dates
-            if (paymentDate <= now && !isNaN(paymentDate.getTime())) {
-              history.push({
-                id: `renewal_${i}`,
-                date: paymentDate.toISOString(),
-                amount: currentSubscription.amount,
-                status: 'succeeded',
-                description: 'Monthly subscription payment'
-              });
-            }
-          }
-        }
-=======
+  const [customAmountError, setCustomAmountError] = useState<boolean>(false);
+  const [subscriptionHistory, setSubscriptionHistory] = useState<any[]>([]);
+
   const [tierList, setTierList] = useState<any[]>([]);
   const [selectedTier, setSelectedTier] = useState<string | null>(null);
   const [tiersLoading, setTiersLoading] = useState<boolean>(false);
@@ -221,7 +102,6 @@
         'Content-Type': 'application/json',
       },
     });
->>>>>>> a4529425
 
     console.log('history response status:', response.status);
     const data = await response.json();
@@ -292,86 +172,12 @@
       setSubscription(null);
     }
 
-<<<<<<< HEAD
-    // Set up subscription listener
-    console.log('Setting up subscription listener for user:', user.uid);
-    const unsubscribe = listenToUserSubscription(user.uid, (userSubscription: Subscription | null) => {
-      console.log('Subscription data received from listener:', userSubscription);
-      setSubscription(userSubscription);
-
-      // If user has a subscription (any status), process it
-      if (userSubscription) {
-        console.log('Subscription status:', userSubscription.status);
-        console.log('Subscription amount:', userSubscription.amount);
-        console.log('Subscription ID:', userSubscription.id);
-        console.log('Stripe subscription ID:', userSubscription.stripeSubscriptionId);
-
-        // If active or trialing, pre-select their current tier
-        if (userSubscription.status === 'active' || userSubscription.status === 'trialing') {
-          console.log('Active subscription detected, pre-selecting tier');
-          // Determine tier based on amount
-          const amount = userSubscription.amount;
-          if (amount >= 10 && amount < 20) {
-            setSelectedTier('tier1');
-            console.log('Selected tier 1');
-          } else if (amount >= 20 && amount < 50) {
-            setSelectedTier('tier2');
-            console.log('Selected tier 2');
-          } else if (amount >= 50) {
-            setSelectedTier('tier3');
-            setCustomAmount(amount.toString());
-            console.log('Selected tier 3 with amount:', amount);
-          }
-        } else if (userSubscription.status === 'canceled') {
-          // For canceled subscriptions, pre-select their previous tier
-          console.log('Canceled subscription detected, pre-selecting previous tier');
-          const amount = userSubscription.amount;
-          if (amount >= 10 && amount < 20) {
-            setSelectedTier('tier1');
-            console.log('Selected tier 1');
-          } else if (amount >= 20 && amount < 50) {
-            setSelectedTier('tier2');
-            console.log('Selected tier 2');
-          } else if (amount >= 50) {
-            setSelectedTier('tier3');
-            setCustomAmount(amount.toString());
-            console.log('Selected tier 3 with amount:', amount);
-          }
-        } else {
-          console.log('Subscription exists but is not active:', userSubscription.status);
-        }
-      } else {
-        console.log('No subscription found for user');
-        // Reset selected tier when no subscription is found
-        setSelectedTier(null);
-      }
-    });
-
-    // Clean up listener on unmount
-    return () => {
-      console.log('Cleaning up subscription listener');
-      unsubscribe();
-    };
-  }, [user, router]);
-=======
   }, [subscriptionHistory, user, router]);
->>>>>>> a4529425
 
   const handleTierSelect = (tierId: string) => {
     setSelectedTier(tierId);
     setError(null);
 
-<<<<<<< HEAD
-    // If tier 3 is selected, open the custom amount modal
-    if (tierId === 'tier3') {
-      setCustomAmountModalOpen(true);
-    }
-  };
-
-  // Handle custom amount confirmation from modal
-  const handleCustomAmountConfirm = (amount: string) => {
-    setCustomAmount(amount);
-=======
     // If tier custom is selected, focus the input after a short delay to allow the UI to update
     if (tierId === 'custom') {
       setTimeout(() => {
@@ -394,10 +200,7 @@
     } else {
       setCustomAmountError(false);
     }
->>>>>>> a4529425
   };
-
-  // We no longer need this function as the validation is handled in the modal
 
   const handleCancelSubscription = async () => {
     console.log("cancel clicked");
@@ -423,27 +226,6 @@
             userId: user.uid
           })
         });
-<<<<<<< HEAD
-      } else {
-        // Call the cancel subscription function for real Stripe subscriptions
-        console.log('Canceling real subscription:', subscription.stripeSubscriptionId);
-        const result = await cancelSubscription(subscription.stripeSubscriptionId);
-
-        // Check if this was a "no subscription found" case, which we now treat as success
-        if (result.noSubscription) {
-          console.log('No active subscription found to cancel');
-
-          // First set subscription to null to force UI update
-          setSubscription(null);
-
-          // Then wait a moment and force a complete page refresh
-          setTimeout(() => {
-            console.log('Forcing page refresh to update subscription state');
-            window.location.reload();
-          }, 1000);
-          return;
-        }
-=======
     
         if (!response.ok) {
           console.log(response);
@@ -453,7 +235,6 @@
       } catch (error) {
         console.error('Failed to fetch subscription price:', error);
         throw error;
->>>>>>> a4529425
       }
     } catch (error) {
       console.error('Error canceling subscription:', error);
@@ -504,103 +285,6 @@
         amount = selectedTierObj.unitAmount as number;
       }
 
-<<<<<<< HEAD
-      // Check if the user has an existing subscription with payment methods
-      // This includes active, canceled, or past_due subscriptions
-      if (subscription &&
-          subscription.stripeCustomerId &&
-          (subscription.status === 'active' ||
-           subscription.status === 'canceled' ||
-           subscription.status === 'past_due')) {
-
-        console.log('User has an existing subscription, using reactivate-subscription endpoint to reuse payment method');
-
-        // Use the reactivate-subscription endpoint which will reuse the existing payment method
-        const response = await fetch('/api/reactivate-subscription', {
-          method: 'POST',
-          headers: {
-            'Content-Type': 'application/json',
-          },
-          body: JSON.stringify({
-            userId: user.uid,
-            amount: amount,
-          }),
-        });
-
-        const data = await response.json();
-
-        if (!response.ok) {
-          throw new Error(data.error || 'Failed to update subscription');
-        }
-
-        // If we have a client secret, we need to confirm the payment
-        if (data.clientSecret) {
-          const stripe = await loadStripe(process.env.NEXT_PUBLIC_STRIPE_PUBLISHABLE_KEY || "");
-          if (!stripe) {
-            throw new Error('Failed to load Stripe');
-          }
-
-          // Check if we have an existing payment method
-          if (data.hasExistingPaymentMethod) {
-            console.log('Using existing payment method for subscription');
-            try {
-              // Just confirm the payment with the existing payment method
-              const { error } = await stripe.confirmCardPayment(data.clientSecret);
-              if (error) {
-                if (error.type === 'card_error' || error.type === 'validation_error') {
-                  throw new Error(error.message || 'Payment confirmation failed');
-                } else {
-                  // For other errors, we might need to collect a new payment method
-                  throw new Error('Your saved payment method could not be used. Please update your payment information.');
-                }
-              }
-
-              // Payment successful
-              alert('Your subscription has been updated successfully!');
-              router.push('/account');
-            } catch (paymentError: any) {
-              console.error('Payment error with existing method:', paymentError);
-
-              // Show a more user-friendly error and let them try again
-              throw new Error('Your previous payment method could not be used. Please try again to enter a new payment method.');
-            }
-          } else {
-            // No existing payment method, need to collect one
-            console.log('No existing payment method, redirecting to payment collection');
-            const { error } = await stripe.confirmCardPayment(data.clientSecret);
-            if (error) {
-              throw new Error(error.message || 'Payment confirmation failed');
-            }
-
-            // Payment successful
-            alert('Your subscription has been updated successfully!');
-            router.push('/account');
-          }
-        } else {
-          // No client secret, but operation was successful
-          alert('Your subscription has been updated successfully!');
-          router.push('/account');
-        }
-      } else {
-        // New subscription, use the create-checkout-session endpoint
-        console.log('Creating new subscription with checkout session');
-
-        // Create a checkout session with Stripe
-        // Don't use a fixed priceId, let the API create a dynamic price based on the amount
-        const response = await createCheckoutSession({
-          priceId: null, // Let the API create a dynamic price
-          userId: user.uid,
-          amount: amount,
-          tierName: selectedTierObj.name
-        });
-
-        if (response.error) {
-          throw new Error(response.error);
-        }
-
-        // The user will be redirected to Stripe Checkout by the createCheckoutSession function
-      }
-=======
       // Call the API to activate the subscription
       const response = await fetch('/api/activate-subscription', {
         method: 'POST',
@@ -626,7 +310,6 @@
       if (!data.updated)
         window.location.href = data.url; // manually follow the redirect
 
->>>>>>> a4529425
     } catch (err: any) {
       console.error('Error creating subscription:', err);
 
@@ -706,79 +389,12 @@
         throw new Error(data.error || 'Failed to reactivate subscription');
       }
 
-      // If we have a client secret, redirect to Stripe for payment
-      if (data.clientSecret) {
-        const stripe = await loadStripe(process.env.NEXT_PUBLIC_STRIPE_PUBLISHABLE_KEY || "");
-        if (!stripe) {
-          throw new Error('Failed to load Stripe');
-        }
-
-        // Check if we have an existing payment method
-        if (data.hasExistingPaymentMethod) {
-          console.log('Using existing payment method for subscription');
-          try {
-            // Just confirm the payment with the existing payment method
-            const { error } = await stripe.confirmCardPayment(data.clientSecret);
-            if (error) {
-              if (error.type === 'card_error' || error.type === 'validation_error') {
-                throw new Error(error.message || 'Payment confirmation failed');
-              } else {
-                // For other errors, we might need to collect a new payment method
-                throw new Error('Your saved payment method could not be used. Please update your payment information.');
-              }
-            }
-          } catch (paymentError: any) {
-            console.error('Payment error with existing method:', paymentError);
-
-            // If the error is related to the payment method being missing or invalid
-            if (paymentError.message &&
-                (paymentError.message.includes('payment method') ||
-                 paymentError.message.includes('PaymentIntent') ||
-                 paymentError.message.includes('PaymentMethod'))) {
-
-              // Show a more user-friendly error and let them try again
-              throw new Error('Your previous payment method could not be used. Please try again to enter a new payment method.');
-
-              // Note: We're not using the approach below because it doesn't work well in the browser context
-              // Instead, we'll show a clear error message and let the user try again
-              /*
-              console.log('Attempting to collect a new payment method');
-              const { error } = await stripe.confirmCardPayment(data.clientSecret);
-
-              if (error) {
-                throw new Error(error.message || 'Payment confirmation failed');
-              }
-              */
-            } else {
-              // For other errors, just rethrow
-              throw paymentError;
-            }
-          }
-        } else {
-          // No existing payment method, need to collect one
-          console.log('No existing payment method, redirecting to payment collection');
-          const { error } = await stripe.confirmCardPayment(data.clientSecret);
-          if (error) {
-            throw new Error(error.message || 'Payment confirmation failed');
-          }
-        }
-
-        // Payment successful
-        alert('Your subscription has been reactivated successfully!');
-      } else {
-        // No client secret, but operation was successful
-        alert('Your subscription has been reactivated successfully!');
-      }
+      // Redirect to success page or update UI
+      alert('Your subscription has been reactivated successfully!');
 
     } catch (err: any) {
       console.error('Error reactivating subscription:', err);
-
-      // Check for specific payment method error
-      if (err.message && err.message.includes('payment method') && err.message.includes('expected to be present')) {
-        setError('Your previous payment method is no longer available. Please try again to enter a new payment method.');
-      } else {
-        setError(err.message || 'Failed to reactivate subscription');
-      }
+      setError(err.message || 'Failed to reactivate subscription');
     } finally {
       setLoading(false);
     }
@@ -789,15 +405,15 @@
   }
 
   return (
-    <div className="max-w-4xl mx-auto py-6 px-0 md:px-6">
-      <div className="mb-8 px-6">
+    <div className="max-w-4xl mx-auto p-6">
+      <div className="mb-8">
         <Link href="/" className="inline-flex items-center text-blue-500 hover:text-blue-600">
           <ArrowLeft className="h-4 w-4 mr-2" />
           Back to Home
         </Link>
       </div>
 
-      <div className="mb-8 px-6">
+      <div className="mb-8">
         <h1 className="text-3xl font-bold mb-2">WeWrite Subscriptions</h1>
         <p className="text-muted-foreground">
           Subscribe to WeWrite to support development and get exclusive badges on your profile. In the future, your subscription will also help support other writers on the platform.
@@ -805,8 +421,9 @@
       </div>
 
       {/* Current Subscription Status */}
+      {console.log('Rendering with subscription:', subscription)}
       {subscription && (subscription.status === 'active' || subscription.status === 'trialing') && (
-        <div className="mb-8 mx-6 p-4 bg-card rounded-lg border border-border shadow-sm">
+        <div className="mb-8 p-4 bg-card rounded-lg border border-border shadow-sm">
           <div className="flex flex-col gap-4">
             <div className="flex items-center justify-between">
               <div>
@@ -839,7 +456,7 @@
       )}
 
       {subscription && subscription.status === 'canceled' && (
-        <Alert className="mb-8 mx-6 bg-card border-border">
+        <Alert className="mb-8 bg-card border-border">
           <AlertTriangle className="h-4 w-4 text-muted-foreground" />
           <AlertTitle>Subscription Canceled</AlertTitle>
           <AlertDescription className="text-muted-foreground">
@@ -848,89 +465,6 @@
         </Alert>
       )}
 
-<<<<<<< HEAD
-      {/* Subscription Tiers - Horizontal Carousel */}
-      <div className="relative mb-8">
-        <div className="flex items-center justify-between mb-2 px-6">
-          <h2 className="text-xl font-semibold">Subscription Tiers</h2>
-          <div className="flex gap-2">
-            <Button
-              variant="outline"
-              size="icon"
-              className="md:hidden"
-              onClick={() => {
-                if (carouselRef.current) {
-                  carouselRef.current.scrollBy({ left: -300, behavior: 'smooth' });
-                }
-              }}
-            >
-              <ChevronLeft className="h-4 w-4" />
-            </Button>
-            <Button
-              variant="outline"
-              size="icon"
-              className="md:hidden"
-              onClick={() => {
-                if (carouselRef.current) {
-                  carouselRef.current.scrollBy({ left: 300, behavior: 'smooth' });
-                }
-              }}
-            >
-              <ChevronRight className="h-4 w-4" />
-            </Button>
-          </div>
-        </div>
-
-        {/* Carousel container with negative margin to extend to screen edges */}
-        <div className="md:overflow-visible overflow-hidden">
-          <div
-            ref={carouselRef}
-            className="flex gap-4 md:gap-4 md:flex-wrap overflow-x-auto md:overflow-visible pb-4 snap-x snap-mandatory md:snap-none px-6 md:px-6"
-        >
-          {supporterTiers.map((tier) => (
-            <Card
-              key={tier.id}
-              className={`flex-none w-[240px] md:flex-1 h-[320px] snap-center cursor-pointer transition-all duration-200 relative ${
-                selectedTier === tier.id
-                  ? 'border-2 border-primary bg-primary/5'
-                  : 'border-2 border-border hover:border-border/80 bg-background hover:bg-background/80 hover:shadow-sm'
-              }`}
-              onClick={() => handleTierSelect(tier.id)}
-            >
-              {/* Checkmark in top left */}
-              <div className={`absolute top-4 left-4 rounded-full p-1 z-10 ${selectedTier === tier.id ? 'bg-primary text-white' : 'bg-transparent'}`}>
-                <Check className={`h-4 w-4 ${selectedTier === tier.id ? 'opacity-100' : 'opacity-0'}`} />
-              </div>
-
-              <CardHeader className="flex flex-col items-center text-center">
-                {/* Centered Icon at the top */}
-                <div className="flex justify-center items-center mb-4">
-                  <div className="flex items-center justify-center w-16 h-16">
-                    {tier.icon}
-                  </div>
-                </div>
-                <div className="flex justify-center items-center w-full">
-                  <CardTitle className="text-foreground text-center">{tier.name}</CardTitle>
-                </div>
-              </CardHeader>
-              <CardContent className="text-center flex flex-col items-center justify-center">
-                <div className="flex items-center justify-center gap-2 mt-4">
-                  <DollarSign className="h-5 w-5 text-muted-foreground" />
-                  <span className="text-2xl font-bold text-foreground">
-                    {tier.isCustom ? customAmount : tier.amount}
-                  </span>
-                  <span className="text-muted-foreground">/month</span>
-                </div>
-
-                <p className="text-muted-foreground text-sm mt-4">
-                  {tier.isCustom ? `Custom amount (min $${tier.minAmount})` : tier.price}
-                </p>
-              </CardContent>
-            </Card>
-          ))}
-          </div>
-        </div>
-=======
       <div className="grid grid-cols-1 md:grid-cols-2 gap-6 mb-8">
         {tierList.map((tier) => (
           <Card
@@ -962,29 +496,14 @@
             
           </Card>
         ))}
->>>>>>> a4529425
       </div>
 
-      {/* Custom Amount Modal */}
-      <CustomAmountModal
-        open={customAmountModalOpen}
-        onOpenChange={setCustomAmountModalOpen}
-        initialAmount={customAmount}
-        onAmountConfirm={handleCustomAmountConfirm}
-        minAmount={50}
-      />
-
       {error && (
-        <Alert variant="destructive" className="mb-6 mx-6">
+        <Alert variant="destructive" className="mb-6">
           <AlertTitle>Error</AlertTitle>
           <AlertDescription>{error}</AlertDescription>
         </Alert>
       )}
-<<<<<<< HEAD
-
-      {/* Subscription Action Button */}
-      <div className="flex justify-end mb-8 px-6">
-=======
       {/* Subscription History Section */}
       <div className="mb-8">
         <h2 className="text-xl font-semibold mb-4">Subscription History</h2>
@@ -1039,7 +558,6 @@
       </div>
 
       <div className="flex justify-end">
->>>>>>> a4529425
         <Button
           size="lg"
           onClick={subscription && subscription.status === 'canceled' ? handleReactivateSubscription : handleSubscribe}
@@ -1047,95 +565,11 @@
           className="w-full md:w-auto"
         >
           {loading ? 'Processing...' :
-            subscription && (subscription.status === 'active' || subscription.status === 'trialing') ? 'Update Subscription' :
+            subscription && subscription.status === 'active' ? 'Update Subscription' :
             subscription && subscription.status === 'canceled' ? 'Reactivate Subscription' :
             'Subscribe Now'}
         </Button>
       </div>
-<<<<<<< HEAD
-
-      {/* Subscription History Section */}
-      <div className="mb-8 px-6">
-        <h2 className="text-xl font-semibold mb-4">Subscription History</h2>
-        {subscriptionHistory.length > 0 ? (
-          <>
-            {/* Desktop view - Table */}
-            <div className="hidden md:block bg-card rounded-lg border border-border overflow-hidden">
-              <div className="overflow-x-auto">
-                <table className="w-full">
-                  <thead>
-                    <tr className="bg-muted/50">
-                      <th className="px-4 py-3 text-left text-sm font-medium text-muted-foreground">Date</th>
-                      <th className="px-4 py-3 text-left text-sm font-medium text-muted-foreground">Amount</th>
-                      <th className="px-4 py-3 text-left text-sm font-medium text-muted-foreground">Status</th>
-                      <th className="px-4 py-3 text-left text-sm font-medium text-muted-foreground">Description</th>
-                    </tr>
-                  </thead>
-                  <tbody>
-                    {subscriptionHistory.map((item, index) => (
-                      <tr key={item.id} className={index % 2 === 0 ? 'bg-background' : 'bg-muted/20'}>
-                        <td className="px-4 py-3 text-sm">
-                          <div className="flex items-center gap-2">
-                            <Clock className="h-4 w-4 text-muted-foreground" />
-                            <span title={(() => { const d = new Date(item.date); return !isNaN(d.getTime()) ? d.toISOString().split('T')[0] : 'Invalid date'; })()}>
-                              {getRelativeTimeString(new Date(item.date))}
-                            </span>
-                          </div>
-                        </td>
-                        <td className="px-4 py-3 text-sm font-medium">${item.amount.toFixed(2)}</td>
-                        <td className="px-4 py-3 text-sm">
-                          <span className={`inline-flex items-center px-2 py-1 rounded-full text-xs font-medium ${
-                            item.status === 'succeeded' ? 'bg-green-100 text-green-800 dark:bg-green-900/30 dark:text-green-400' :
-                            item.status === 'failed' ? 'bg-red-100 text-red-800 dark:bg-red-900/30 dark:text-red-400' :
-                            'bg-yellow-100 text-yellow-800 dark:bg-yellow-900/30 dark:text-yellow-400'
-                          }`}>
-                            {item.status === 'succeeded' ? 'Paid' :
-                             item.status === 'failed' ? 'Failed' : 'Pending'}
-                          </span>
-                        </td>
-                        <td className="px-4 py-3 text-sm text-muted-foreground">{item.description}</td>
-                      </tr>
-                    ))}
-                  </tbody>
-                </table>
-              </div>
-            </div>
-
-            {/* Mobile view - Cards */}
-            <div className="md:hidden space-y-4">
-              {subscriptionHistory.map((item) => (
-                <div key={item.id} className="bg-card border border-border rounded-lg p-4 space-y-3">
-                  <div className="flex justify-between items-center">
-                    <div className="flex items-center gap-2">
-                      <Clock className="h-4 w-4 text-muted-foreground" />
-                      <span className="text-sm" title={(() => { const d = new Date(item.date); return !isNaN(d.getTime()) ? d.toISOString().split('T')[0] : 'Invalid date'; })()}>
-                        {getRelativeTimeString(new Date(item.date))}
-                      </span>
-                    </div>
-                    <span className={`inline-flex items-center px-2 py-1 rounded-full text-xs font-medium ${
-                      item.status === 'succeeded' ? 'bg-green-100 text-green-800 dark:bg-green-900/30 dark:text-green-400' :
-                      item.status === 'failed' ? 'bg-red-100 text-red-800 dark:bg-red-900/30 dark:text-red-400' :
-                      'bg-yellow-100 text-yellow-800 dark:bg-yellow-900/30 dark:text-yellow-400'
-                    }`}>
-                      {item.status === 'succeeded' ? 'Paid' :
-                       item.status === 'failed' ? 'Failed' : 'Pending'}
-                    </span>
-                  </div>
-                  <div className="flex justify-between items-center">
-                    <span className="text-sm font-medium">${item.amount.toFixed(2)}</span>
-                    <span className="text-sm text-muted-foreground">{item.description}</span>
-                  </div>
-                </div>
-              ))}
-            </div>
-          </>
-        ) : (
-          <div className="bg-card rounded-lg border border-border p-6 text-center text-muted-foreground">
-            No subscription history available.
-          </div>
-        )}
-      </div>
-=======
       {/* Price centered at bottom */}
       <div className="fixed bottom-4 left-0 right-0 flex items-center justify-center gap-2">
           <DollarSign className="h-5 w-5 text-muted-foreground" />
@@ -1184,7 +618,6 @@
           </span>
           <span className="text-muted-foreground">/month</span>
         </div>
->>>>>>> a4529425
     </div>
   );
 }