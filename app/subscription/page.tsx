"use client";

import React, { useState, useEffect } from 'react';
import { useRouter } from 'next/navigation';
import { useAuth } from '../providers/AuthProvider';
import { ArrowLeft, Check, AlertTriangle, XCircle, DollarSign, Clock } from 'lucide-react';
import { SupporterIcon } from '../components/payments/SupporterIcon';
import Link from 'next/link';
import { Button } from '../components/ui/button';
import { Card, CardContent, CardHeader, CardTitle } from '../components/ui/card';
import { Input } from '../components/ui/input';
import { createCheckoutSession } from '../services/stripeService';
import { getUserSubscription, cancelSubscription, listenToUserSubscription, updateSubscription } from '../firebase/subscription';
import { Alert, AlertDescription, AlertTitle } from '../components/ui/alert';
import { Separator } from '../components/ui/separator';
import Stripe from 'stripe';
const stripe = new Stripe(process.env.STRIPE_SECRET_KEY);

// Helper function to format relative time
const getRelativeTimeString = (date: Date): string => {
  const now = new Date();
  const diffInSeconds = Math.floor((now.getTime() - date.getTime()) / 1000);

  // Less than a minute
  if (diffInSeconds < 60) {
    return 'just now';
  }

  // Less than an hour
  const diffInMinutes = Math.floor(diffInSeconds / 60);
  if (diffInMinutes < 60) {
    return `${diffInMinutes} ${diffInMinutes === 1 ? 'minute' : 'minutes'} ago`;
  }

  // Less than a day
  const diffInHours = Math.floor(diffInMinutes / 60);
  if (diffInHours < 24) {
    return `${diffInHours} ${diffInHours === 1 ? 'hour' : 'hours'} ago`;
  }

  // Less than a week
  const diffInDays = Math.floor(diffInHours / 24);
  if (diffInDays < 7) {
    return `${diffInDays} ${diffInDays === 1 ? 'day' : 'days'} ago`;
  }

  // Less than a month
  const diffInWeeks = Math.floor(diffInDays / 7);
  if (diffInWeeks < 4) {
    return `${diffInWeeks} ${diffInWeeks === 1 ? 'week' : 'weeks'} ago`;
  }

  // Less than a year
  const diffInMonths = Math.floor(diffInDays / 30);
  if (diffInMonths < 12) {
    return `${diffInMonths} ${diffInMonths === 1 ? 'month' : 'months'} ago`;
  }

  // More than a year
  const diffInYears = Math.floor(diffInDays / 365);
  return `${diffInYears} ${diffInYears === 1 ? 'year' : 'years'} ago`;
};

export default function SubscriptionPage() {
  const { user } = useAuth();
  const router = useRouter();
  
  const [customAmount, setCustomAmount] = useState<string>('20');
  const [loading, setLoading] = useState<boolean>(false);
  const [error, setError] = useState<string | null>(null);
  const [subscription, setSubscription] = useState<any>(null);
  const [cancelLoading, setCancelLoading] = useState<boolean>(false);
  const [customAmountError, setCustomAmountError] = useState<boolean>(false);
  const [subscriptionHistory, setSubscriptionHistory] = useState<any[]>([]);

  const [tierList, setTierList] = useState<any[]>([]);
  const [selectedTier, setSelectedTier] = useState<string | null>(null);
  const [tiersLoading, setTiersLoading] = useState<boolean>(false);

  const [updateSubTrigger, setUpdateSubTrigger] = useState(0);

  const minAmount = 2.0;
  const statusColors = {
    "incomplete": "bg-yellow-100 text-yellow-800 dark:bg-yellow-900/30 dark:text-yellow-400",
    "incomplete_expired": "bg-red-100 text-red-800 dark:bg-red-900/30 dark:text-red-400", 
    "trialing": "bg-green-100 text-green-800 dark:bg-green-900/30 dark:text-green-400", 
    "active": "bg-green-100 text-green-800 dark:bg-green-900/30 dark:text-green-400", 
    "past_due": "bg-red-100 text-red-800 dark:bg-red-900/30 dark:text-red-400", 
    "canceled": "bg-red-100 text-red-800 dark:bg-red-900/30 dark:text-red-400", 
    "unpaid": "bg-red-100 text-red-800 dark:bg-red-900/30 dark:text-red-400", 
    "paused": "bg-yellow-100 text-yellow-800 dark:bg-yellow-900/30 dark:text-yellow-400"
  };

  // Fetch subscription history function
  const fetchSubscriptionHistory = async () => {
    console.log("fetch history");

    // Call the API to activate the subscription
    const response = await fetch(`/api/subscription-history?userId=${user.uid}`, {
      method: 'GET',
      headers: {
        'Content-Type': 'application/json',
      },
    });

    console.log('history response status:', response.status);
    const data = await response.json();

    if (data && data.subscriptions)
      setSubscriptionHistory(data.subscriptions);
  };

  async function fetchSubscriptionPrices() {
    try {
      const response = await fetch(`/api/subscription-prices`);
  
      if (!response.ok) {
        throw new Error(`HTTP error! Status: ${response.status}`);
      }
  
      const data = await response.json();
      data.push({
        id: 'custom',
        unitAmount: 20.0,
        currency: data[0].currency,
        interval: 'month',
        intervalCount: 1,
        metadata: {}
      });
      setTierList(data);
      console.log("fetched tier list", data);
    } catch (error) {
      console.error('Failed to fetch subscription price:', error);
      throw error;
    }
  }

  // Effect for subscription prices
  useEffect(() => {
    if (tierList.length == 0) {
      fetchSubscriptionPrices();
    }

    console.log("_____________");
    console.log(tierList.find((t) => t.id == selectedTier));
  }, []);

  // Effect for subscription changes
  useEffect(() => {
    fetchSubscriptionHistory();
  }, [user, updateSubTrigger]);

  // Main effect for user authentication and subscription setup
  useEffect(() => {
    if (!user) {
      router.push('/auth/login?redirect=/subscription');
      return;
    }
    if (!subscriptionHistory){
      console.log("subscription history invalid ", subscriptionHistory);
    }
    const found = subscriptionHistory.find((sub) => sub.status === "active" || sub.status === "trialing")
    if (found){
      setSubscription(found);

      console.log('Subscription status:', found.status);
      console.log('Subscription amount:', found.amount);
      console.log('Subscription ID:', found.id);
      console.log('Stripe subscription ID:', found.stripeSubscriptionId);
    }
    else {
      setSubscription(null);
    }

  }, [subscriptionHistory, user, router]);

  const handleTierSelect = (tierId: string) => {
    setSelectedTier(tierId);
    setError(null);

    // If tier custom is selected, focus the input after a short delay to allow the UI to update
    if (tierId === 'custom') {
      setTimeout(() => {
        const input = document.querySelector('input[type="number"]') as HTMLInputElement;
        if (input) {
          input.focus();
        }
      }, 100);
    }
  };

  const handleCustomAmountChange = (e: React.ChangeEvent<HTMLInputElement>) => {
    const value = e.target.value.replace(/[^0-9]/g, '');
    setCustomAmount(value);

    // Validate in real-time
    const numValue = parseInt(value, 10);
    if (isNaN(numValue) || numValue < minAmount) {
      setCustomAmountError(true);
    } else {
      setCustomAmountError(false);
    }
  };

  const handleCancelSubscription = async () => {
    console.log("cancel clicked");
    if (!user || !subscription?.id) return;

    // Show confirmation dialog
    if (!window.confirm('Are you sure you want to cancel your subscription? This will stop all future payments and remove your subscription badge.')) {
      return;
    }

    try {
      setCancelLoading(true);
      setError(null);
      
      try {
        // Call the API to activate the subscription
        const response = await fetch(`/api/cancel-subscription`, {
          method: 'POST',
          headers: {
            'Content-Type': 'application/json',
          },
          body: JSON.stringify({
            userId: user.uid
          })
        });
    
        if (!response.ok) {
          console.log(response);
          throw new Error(`HTTP error! Status: ${response.status}`);
        }
    
      } catch (error) {
        console.error('Failed to fetch subscription price:', error);
        throw error;
      }
    } catch (error) {
      console.error('Error canceling subscription:', error);
      setError('Failed to cancel subscription. Please try again.');
    } finally {
      setCancelLoading(false);
      setTimeout(() => {
        setUpdateSubTrigger(updateSubTrigger+1);
      }, 500);
      setTimeout(() => {
        setUpdateSubTrigger(updateSubTrigger-1);
      }, 2000);
    }
  };

  const handleSubscribe = async () => {
    if (!user) {
      router.push('/auth/login?redirect=/subscription');
      return;
    }

    if (!selectedTier) {
      setError('Please select a subscription tier');
      return;
    }

    try {
      setLoading(true);
      setError(null);

      const selectedTierObj = tierList.find(tier => tier.id === selectedTier);

      if (!selectedTierObj) {
        throw new Error('Invalid tier selected');
      }

      let amount = 0;

      if (selectedTier == 'custom') {
        amount = parseInt(customAmount, 10);
        
        if (isNaN(amount) || amount < minAmount) {
          setError(`Custom amount must be at least $${minAmount}`);
          setLoading(false);
          return;
        }
      } else {
        amount = selectedTierObj.unitAmount as number;
      }

      // Call the API to activate the subscription
      const response = await fetch('/api/activate-subscription', {
        method: 'POST',
        headers: {
          'Content-Type': 'application/json',
        },
        body: JSON.stringify({
          tier: selectedTier,
          userId: user.uid,
          customAmount: amount,
        }),
        redirect: 'manual',
      });

      console.log('Reactivation response status:', response.status);
      const data = await response.json();
      console.log('Reactivation response data:', data);

      if (!response.ok) {
        console.error('Reactivation API error:', data);
        throw new Error(data.error || 'Failed to reactivate subscription');
      }
      if (!data.updated)
        window.location.href = data.url; // manually follow the redirect

    } catch (err: any) {
      console.error('Error creating subscription:', err);

      // More detailed error message
      let errorMessage = 'Failed to create subscription';

      if (err.message) {
        if (err.message.includes('Unauthorized')) {
          errorMessage = 'Authentication error. Please try logging out and back in.';
        } else {
          errorMessage = err.message;
        }
      }

      setError(errorMessage);
    } finally {
      setLoading(false);
      setTimeout(() => {
        setUpdateSubTrigger(updateSubTrigger+1);
      }, 500);
      setTimeout(() => {
        setUpdateSubTrigger(updateSubTrigger-1);
      }, 2000);
    }
  };

  const handleReactivateSubscription = async () => {
    if (!user || !selectedTier) {
      setError('Please select a subscription tier');
      return;
    }

    try {
      setLoading(true);
      setError(null);

      const selectedTierObj = tierList.find(tier => tier.id === selectedTier);

      if (!selectedTierObj) {
        throw new Error('Invalid tier selected');
      }

      let amount = 0;

      if (selectedTierObj.isCustom) {
        amount = parseInt(customAmount, 10);
        const minAmount = selectedTierObj.minAmount || 50;
        if (isNaN(amount) || amount < minAmount) {
          setError(`Custom amount must be at least $${minAmount}`);
          setLoading(false);
          return;
        }
      } else {
        amount = selectedTierObj.amount as number;
      }

      console.log('Reactivating subscription with amount:', amount);

      // Call the API to reactivate the subscription
      const response = await fetch('/api/reactivate-subscription', {
        method: 'POST',
        headers: {
          'Content-Type': 'application/json',
        },
        body: JSON.stringify({
          userId: user.uid,
          amount: amount,
        }),
      });

      console.log('Reactivation response status:', response.status);
      const data = await response.json();
      console.log('Reactivation response data:', data);

      if (!response.ok) {
        console.error('Reactivation API error:', data);
        throw new Error(data.error || 'Failed to reactivate subscription');
      }

      // Redirect to success page or update UI
      alert('Your subscription has been reactivated successfully!');

    } catch (err: any) {
      console.error('Error reactivating subscription:', err);
      setError(err.message || 'Failed to reactivate subscription');
    } finally {
      setLoading(false);
    }
  };

  if (!user) {
    return <div className="flex justify-center items-center h-screen">Loading...</div>;
  }

  return (
<<<<<<< HEAD
    <PaymentFeatureGuard>
      <div className="max-w-4xl mx-auto py-6 px-0 md:px-6">
      <div className="mb-8 px-6">
=======
    <div className="max-w-4xl mx-auto p-6">
      <div className="mb-8">
>>>>>>> 7d6d5b19
        <Link href="/" className="inline-flex items-center text-blue-500 hover:text-blue-600">
          <ArrowLeft className="h-4 w-4 mr-2" />
          Back to Home
        </Link>
      </div>

      <div className="mb-8">
        <h1 className="text-3xl font-bold mb-2">WeWrite Subscriptions</h1>
        <p className="text-muted-foreground">
          Subscribe to WeWrite to support development and get exclusive badges on your profile. In the future, your subscription will also help support other writers on the platform.
        </p>
      </div>

      {/* Current Subscription Status */}
      {console.log('Rendering with subscription:', subscription)}
      {subscription && (subscription.status === 'active' || subscription.status === 'trialing') && (
        <div className="mb-8 p-4 bg-card rounded-lg border border-border shadow-sm">
          <div className="flex flex-col gap-4">
            <div className="flex items-center justify-between">
              <div>
                <h2 className="text-lg font-medium flex items-center gap-2">
                  <Check className="h-5 w-5 text-primary" /> Active Subscription
                </h2>
                <p className="text-muted-foreground mt-1">
                  You're currently subscribed at <strong>${subscription.amount}/month</strong>.
                  {subscription.billingCycleEnd && (
                    <span className="block text-sm mt-1">
                      Next payment: {new Date(subscription.billingCycleEnd).toLocaleDateString()}
                    </span>
                  )}
                </p>
              </div>
            </div>

            <div className="flex flex-col sm:flex-row gap-3">
              <Button
                variant="outline"
                className="border-border text-destructive hover:bg-background"
                onClick={handleCancelSubscription}
                disabled={cancelLoading}
              >
                {cancelLoading ? 'Canceling...' : 'Cancel Subscription'}
              </Button>
            </div>
          </div>
        </div>
      )}

      {subscription && subscription.status === 'canceled' && (
        <Alert className="mb-8 bg-card border-border">
          <AlertTriangle className="h-4 w-4 text-muted-foreground" />
          <AlertTitle>Subscription Canceled</AlertTitle>
          <AlertDescription className="text-muted-foreground">
            Your subscription has been canceled. You can select a new tier below to reactivate your subscription.
          </AlertDescription>
        </Alert>
      )}

      <div className="grid grid-cols-1 md:grid-cols-2 gap-6 mb-8">
        {tierList.map((tier) => (
          <Card
            key={tier.id}
            className={`cursor-pointer transition-all duration-200 h-full ${
              selectedTier === tier.id
                ? 'border-2 border-primary bg-primary/5'
                : 'border-2 border-border hover:border-border/80 bg-background hover:bg-background/80 hover:shadow-sm'
            }`}
            onClick={() => handleTierSelect(tier.id)}
          >
            <CardHeader className="flex flex-col items-center text-center">
              {/* Centered Icon at the top */}
                {/*
              <div className="flex justify-center items-center mb-4">
                <div className="flex items-center justify-center bg-white dark:bg-white w-16 h-16 rounded-md shadow-sm">
                  {tier.icon}
                </div>
              </div>
              */}
              <div className="flex justify-between items-center w-full">
                <CardTitle className="text-foreground text-center mx-auto">{tier.id == 'custom' ? 'Custom' : `$${tier.unitAmount}`}</CardTitle>
                {/* Always render the check container to prevent layout shift, but only show it when selected */}
                <div className={`rounded-full p-1 absolute top-4 right-4 ${selectedTier === tier.id ? 'bg-primary text-white' : 'bg-transparent'}`}>
                  <Check className={`h-4 w-4 ${selectedTier === tier.id ? 'opacity-100' : 'opacity-0'}`} />
                </div>
              </div>
            </CardHeader>
            
          </Card>
        ))}
      </div>

      {error && (
        <Alert variant="destructive" className="mb-6">
          <AlertTitle>Error</AlertTitle>
          <AlertDescription>{error}</AlertDescription>
        </Alert>
      )}
      {/* Subscription History Section */}
      <div className="mb-8">
        <h2 className="text-xl font-semibold mb-4">Subscription History</h2>
        {subscriptionHistory.length > 0 ? (
          <div className="bg-card rounded-lg border border-border overflow-hidden">
            <div className="overflow-x-auto">
              <table className="w-full">
                <thead>
                  <tr className="bg-muted/50">
                    <th className="px-4 py-3 text-left text-sm font-medium text-muted-foreground">Date</th>
                    <th className="px-4 py-3 text-left text-sm font-medium text-muted-foreground">Amount</th>
                    <th className="px-4 py-3 text-left text-sm font-medium text-muted-foreground">Status</th>
                    <th className="px-4 py-3 text-left text-sm font-medium text-muted-foreground">Description</th>
                  </tr>
                </thead>
                <tbody>
                  {subscriptionHistory.map((item, index) => (
                    <tr key={item.id} className={index % 2 === 0 ? 'bg-background' : 'bg-muted/20'}>
                      <td className="px-4 py-3 text-sm">
                        <div className="flex items-center gap-2">
                          <Clock className="h-4 w-4 text-muted-foreground" />
                          <span title={new Date(item.created*1000).toISOString().split('T')[0]}>
                            {getRelativeTimeString(new Date(item.created*1000))}
                          </span>
                        </div>
                      </td>
                      <td className="px-4 py-3 text-sm font-medium">${item.amount.toFixed(2)}</td>
                      <td className="px-4 py-3 text-sm">
                        <span className={`inline-flex items-center px-2 py-1 rounded-full text-xs font-medium ${statusColors[item.status]}`}>
                          {item.status}
                        </span>
                      </td>
                      <td className="px-4 py-3 text-sm text-muted-foreground">{item.description}</td>
                    </tr>
                  ))}
                </tbody>
              </table>
            </div>
          </div>
        ) : (
          <div className="bg-card rounded-lg border border-border p-6 text-center text-muted-foreground">
            No subscription history available.
          </div>
        )}
      </div>

      <div className="mb-6 p-4 bg-blue-50 dark:bg-blue-950 border border-blue-200 dark:border-blue-800 rounded-lg">
        <h3 className="text-sm font-medium text-blue-800 dark:text-blue-300 mb-2">About WeWrite Subscriptions</h3>
        <p className="text-sm text-blue-700 dark:text-blue-400">
          Currently, all subscription payments go directly to supporting WeWrite's development. In the future, we plan to enable subscriptions to support individual writers on the platform, allowing you to directly fund the creators you love.
        </p>
      </div>

      <div className="flex justify-end">
        <Button
          size="lg"
          onClick={subscription && subscription.status === 'canceled' ? handleReactivateSubscription : handleSubscribe}
          disabled={!selectedTier || loading}
          className="w-full md:w-auto"
        >
          {loading ? 'Processing...' :
            subscription && subscription.status === 'active' ? 'Update Subscription' :
            subscription && subscription.status === 'canceled' ? 'Reactivate Subscription' :
            'Subscribe Now'}
        </Button>
      </div>
      {/* Price centered at bottom */}
      <div className="fixed bottom-4 left-0 right-0 flex items-center justify-center gap-2">
          <DollarSign className="h-5 w-5 text-muted-foreground" />
          <span className="text-2xl font-bold text-foreground">
            {selectedTier == 'custom' ? (
              <div className="flex flex-col gap-2" onClick={(e) => e.stopPropagation()}>
                <div className="w-full">
                  <Input
                    type="number"
                    inputMode="numeric"
                    pattern="[0-9]*"
                    value={customAmount}
                    onChange={handleCustomAmountChange}
                    className={`w-full text-lg font-bold text-foreground bg-background ${customAmountError ? 'border-red-500 focus-visible:ring-red-500' : ''}`}
                    onClick={(e) => e.stopPropagation()}
                    disabled={selectedTier !== 'custom'}
                    ref={(input) => {
                      // Focus the input when the tier is selected
                      if (selectedTier === 'custom' && input) {
                        input.focus();
                      }
                    }}
                  />
                  {customAmountError && (
                    <p className="text-red-500 text-sm mt-1">Must be at least ${minAmount}</p>
                  )}
                </div>
<<<<<<< HEAD
              ))}
            </div>
          </>
        ) : (
          <div className="bg-card rounded-lg border border-border p-6 text-center text-muted-foreground">
            No subscription history available.
          </div>
        )}
      </div>
      </div>
    </PaymentFeatureGuard>
=======
                {/* Always render the button to prevent layout shift, but disable it when not selected */}
                <Button
                  variant="outline"
                  size="sm"
                  className={`border-border text-foreground hover:bg-background/80 opacity-0 pointer-events-none`}
                  onClick={(e) => {
                    e.stopPropagation();
                    const currentAmount = parseInt(customAmount, 10) || minAmount;
                    setCustomAmount((currentAmount + 10).toString());
                  }}
                  disabled={selectedTier !== 'custom'}
                >
                  Add $10
                </Button>
              </div>
            ) : (
              tierList.find((t) => t.id == selectedTier)?.unitAmount ?? ''
            )}
          </span>
          <span className="text-muted-foreground">/month</span>
        </div>
    </div>
>>>>>>> 7d6d5b19
  );
}<|MERGE_RESOLUTION|>--- conflicted
+++ resolved
@@ -405,14 +405,8 @@
   }
 
   return (
-<<<<<<< HEAD
-    <PaymentFeatureGuard>
-      <div className="max-w-4xl mx-auto py-6 px-0 md:px-6">
-      <div className="mb-8 px-6">
-=======
     <div className="max-w-4xl mx-auto p-6">
       <div className="mb-8">
->>>>>>> 7d6d5b19
         <Link href="/" className="inline-flex items-center text-blue-500 hover:text-blue-600">
           <ArrowLeft className="h-4 w-4 mr-2" />
           Back to Home
@@ -603,19 +597,6 @@
                     <p className="text-red-500 text-sm mt-1">Must be at least ${minAmount}</p>
                   )}
                 </div>
-<<<<<<< HEAD
-              ))}
-            </div>
-          </>
-        ) : (
-          <div className="bg-card rounded-lg border border-border p-6 text-center text-muted-foreground">
-            No subscription history available.
-          </div>
-        )}
-      </div>
-      </div>
-    </PaymentFeatureGuard>
-=======
                 {/* Always render the button to prevent layout shift, but disable it when not selected */}
                 <Button
                   variant="outline"
@@ -638,6 +619,5 @@
           <span className="text-muted-foreground">/month</span>
         </div>
     </div>
->>>>>>> 7d6d5b19
   );
 }