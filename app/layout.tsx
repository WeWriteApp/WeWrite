import "./globals.css"
import "./styles/scrollbar-hide.css"
import "./styles/loader.css"
import "./styles/responsive-table.css"
import { Inter } from "next/font/google"
import { ThemeProvider } from "./providers/ThemeProvider"
import { AuthProvider } from "./providers/AuthProvider"
import { AppProvider } from "./providers/AppProvider"
import { DataProvider } from "./providers/DataProvider"
import { Analytics } from "@vercel/analytics/react"
import { SpeedInsights } from "@vercel/speed-insights/next"
import GAProvider from "./providers/GAProvider"
import { AnalyticsProvider } from "./providers/AnalyticsProvider"
import dynamic from "next/dynamic"
import { ToastProvider } from "./providers/ToastProvider"
import ErrorBoundary from "./components/utils/ErrorBoundary"
import { PillStyleProvider } from "./contexts/PillStyleContext"
import { DateFormatProvider } from "./contexts/DateFormatContext"
import { PWAProvider } from "./providers/PWAProvider"
import FeatureFlagListener from "./components/utils/FeatureFlagListener"
import SlateEarlyPatch from "./components/editor/SlateEarlyPatch"
import CacheInitializer from "./components/utils/CacheInitializer"
import { SyncQueueProvider } from "./contexts/SyncQueueContext"


// Import polyfills for browser compatibility
import "intl-segmenter-polyfill"

const ClientLayout = dynamic(() => import("./ClientLayout"), { ssr: true })

const inter = Inter({ subsets: ["latin"] })

export const metadata = {
  title: {
    default: "WeWrite - The Social Wiki Where Every Page is a Fundraiser",
    template: "%s | WeWrite"
  },
  description: "Create, collaborate, and share your writing with others in real-time. Join the social wiki where every page is a fundraiser and writers can earn from their content. Features real-time collaborative editing, trending content discovery, user leaderboards, group collaboration, and comprehensive activity feeds.",
  keywords: "collaborative writing, social wiki, fundraising, content creation, real-time collaboration, writing platform, community writing, online editor, collaborative documents, content monetization, writer community, social content platform, wiki platform, fundraising platform, collaborative editing, real-time editing, content sharing, writer tools, online writing, collaborative platform",
  authors: [{ name: "WeWrite Team" }],
  creator: "WeWrite",
  publisher: "WeWrite",
  robots: {
    index: true,
    follow: true,
    googleBot: {
      index: true,
      follow: true,
      'max-video-preview': -1,
      'max-image-preview': 'large',
      'max-snippet': -1,
    },
  },
  openGraph: {
    title: "WeWrite - The Social Wiki Where Every Page is a Fundraiser",
    description: "Create, collaborate, and share your writing with others in real-time. Join the social wiki where every page is a fundraiser and writers can earn from their content.",
    url: process.env.NEXT_PUBLIC_BASE_URL || 'https://wewrite.app',
    siteName: 'WeWrite',
    type: 'website',
    images: [
      {
        url: `${process.env.NEXT_PUBLIC_BASE_URL || 'https://wewrite.app'}/images/og-image.png`,
        width: 1200,
        height: 630,
        alt: 'WeWrite - Collaborative Writing Platform',
      }
    ],
  },
  twitter: {
    card: 'summary_large_image',
    title: "WeWrite - The Social Wiki Where Every Page is a Fundraiser",
    description: "Create, collaborate, and share your writing with others in real-time. Join the social wiki where every page is a fundraiser and writers can earn from their content.",
    images: [`${process.env.NEXT_PUBLIC_BASE_URL || 'https://wewrite.app'}/images/og-image.png`],
  },
  icons: {
    icon: [
      { url: '/favicon.ico', sizes: '32x32' },
      { url: '/icons/favicon-16x16.png', sizes: '16x16' },
      { url: '/icons/favicon-32x32.png', sizes: '32x32' },
    ],
    apple: { url: '/icons/apple-touch-icon.png', sizes: '180x180' },
  },
  manifest: '/manifest.json',
}

export default function RootLayout({
  children,
}: {
  children: React.ReactNode
}) {
  return (
    <html lang="en" suppressHydrationWarning>
      <head>
        <meta name="viewport" content="width=device-width, initial-scale=1.0" />
        <link rel="canonical" href={process.env.NEXT_PUBLIC_BASE_URL || 'https://wewrite.app'} />
        <SlateEarlyPatch />

        {/* Enhanced Website Schema Markup */}
        <script
          type="application/ld+json"
          dangerouslySetInnerHTML={{
            __html: JSON.stringify({
              '@context': 'https://schema.org',
              '@type': 'WebSite',
              name: 'WeWrite',
              alternateName: 'WeWrite App',
              description: 'The social wiki where every page is a fundraiser. Create, collaborate, and share your writing with others in real-time.',
              url: process.env.NEXT_PUBLIC_BASE_URL || 'https://wewrite.app',
              potentialAction: {
                '@type': 'SearchAction',
                target: {
                  '@type': 'EntryPoint',
                  urlTemplate: `${process.env.NEXT_PUBLIC_BASE_URL || 'https://wewrite.app'}/search?q={search_term_string}`
                },
                'query-input': 'required name=search_term_string'
              },
              publisher: {
                '@type': 'Organization',
                name: 'WeWrite',
                url: process.env.NEXT_PUBLIC_BASE_URL || 'https://wewrite.app',
                logo: {
                  '@type': 'ImageObject',
                  url: `${process.env.NEXT_PUBLIC_BASE_URL || 'https://wewrite.app'}/images/og-image.png`,
                  width: 1200,
                  height: 630
                },
                sameAs: [
                  `${process.env.NEXT_PUBLIC_BASE_URL || 'https://wewrite.app'}/about`,
                  `${process.env.NEXT_PUBLIC_BASE_URL || 'https://wewrite.app'}/features`
                ]
              },
              mainEntity: {
                '@type': 'SoftwareApplication',
                name: 'WeWrite',
                applicationCategory: 'BusinessApplication',
                operatingSystem: 'Web Browser',
                offers: {
                  '@type': 'Offer',
                  price: '0',
                  priceCurrency: 'USD'
                },
                featureList: [
                  'Real-time collaborative editing',
                  'Page-based fundraising system',
                  'Trending content discovery',
                  'User leaderboards and reputation',
                  'Group collaboration spaces',
                  'Activity tracking and feeds',
                  'Multiple reading modes',
                  'Responsive design'
                ]
              }
            })
          }}
        />
        <script dangerouslySetInnerHTML={{
          __html: `
            // Enhanced script to detect and recover from blank pages and script failures
            window.addEventListener('load', function() {
              // SCROLL RESTORATION FIX: Ensure page starts at top on load
              // This is a fallback in case other scroll restoration methods fail
              if (window.scrollY > 0) {
                window.scrollTo({ top: 0, left: 0, behavior: 'instant' });
                console.log('Root layout: Fallback scroll to top executed');
              }

              // Track script loading failures
              window.scriptFailures = window.scriptFailures || [];

              // Override console.error to catch script loading failures
              var originalError = console.error;
              console.error = function() {
                var args = Array.prototype.slice.call(arguments);
                var message = args.join(' ');

                // Check for common script loading failure patterns
                if (message.includes('ERR_BLOCKED_BY_CLIENT') ||
                    message.includes('Failed to load') ||
                    message.includes('script error') ||
                    message.includes('googleapis') ||
                    message.includes('vercel') ||
                    message.includes('gtag')) {
                  window.scriptFailures.push({
                    message: message,
                    timestamp: Date.now()
                  });

                  // Don't let script failures cause page reloads
                  console.warn('Script loading failure detected but continuing gracefully:', message);
                  return;
                }

                // Call original console.error for other errors
                originalError.apply(console, arguments);
              };

              // CRITICAL FIX: Blank page detection DISABLED to prevent infinite refresh loops
              // This was the PRIMARY CAUSE of the infinite refresh issue affecting users

              console.log('WeWrite: Blank page detection disabled for infinite refresh protection');

              // Instead of automatic reload, just log the page state for debugging
              setTimeout(function() {
                var hasMinimalContent = document.body.innerHTML.length < 800;
                var hasNoVisibleElements = document.querySelectorAll('div, p, h1, h2, h3, button, a').length < 5;
                var hasLoadingIndicator = document.body.innerHTML.includes('Loading') ||
                                         document.body.innerHTML.includes('loader') ||
                                         document.body.innerHTML.includes('spinner');

                console.log('WeWrite Page State Check:', {
                  contentLength: document.body.innerHTML.length,
                  visibleElements: document.querySelectorAll('div, p, h1, h2, h3, button, a').length,
                  hasLoadingIndicator: hasLoadingIndicator,
                  url: window.location.href,
                  timestamp: new Date().toISOString()
                });

                // NO AUTOMATIC RELOAD - this was causing the infinite refresh loop
              }, 5000);
            });
          `
        }} />
      </head>
      <body className={inter.className}>
<<<<<<< HEAD
        <ErrorBoundary name="root" resetOnPropsChange={true}>
=======
          <ErrorBoundary name="root" resetOnPropsChange={true}>
>>>>>>> 7d6d5b19
            <ThemeProvider
              attribute="class"
              defaultTheme="system"
              enableSystem
              disableTransitionOnChange
            >
            <ErrorBoundary name="auth" resetOnPropsChange={true}>
              <AuthProvider>
                <ErrorBoundary name="app" resetOnPropsChange={true}>
                  <AppProvider>
                    <ErrorBoundary name="data" resetOnPropsChange={true}>
                      <DataProvider>
                        <ErrorBoundary name="analytics" resetOnPropsChange={false}>
                          <AnalyticsProvider>
                            <GAProvider>
                              <ToastProvider>
                                <PillStyleProvider>
                                  <DateFormatProvider>
                                    <PWAProvider>
                                      <SyncQueueProvider>
                                        <CacheInitializer />
                                        <FeatureFlagListener>
                                          <ErrorBoundary name="layout" resetOnPropsChange={true}>
                                            <ClientLayout>
                                              {children}
                                            </ClientLayout>
                                          </ErrorBoundary>
                                        </FeatureFlagListener>
                                        <ErrorBoundary name="vercel_analytics" resetOnPropsChange={false}>
                                          <Analytics debug={process.env.NODE_ENV === 'development'} />
                                        </ErrorBoundary>
                                        <ErrorBoundary name="speed_insights" resetOnPropsChange={false}>
                                          <SpeedInsights />
                                        </ErrorBoundary>
                                      </SyncQueueProvider>
                                    </PWAProvider>
                                  </DateFormatProvider>
                                </PillStyleProvider>
                              </ToastProvider>
                            </GAProvider>
                          </AnalyticsProvider>
                        </ErrorBoundary>
                      </DataProvider>
                    </ErrorBoundary>
                  </AppProvider>
                </ErrorBoundary>
              </AuthProvider>
            </ErrorBoundary>
          </ThemeProvider>
        </ErrorBoundary>
      </body>
    </html>
  )
}<|MERGE_RESOLUTION|>--- conflicted
+++ resolved
@@ -222,11 +222,7 @@
         }} />
       </head>
       <body className={inter.className}>
-<<<<<<< HEAD
-        <ErrorBoundary name="root" resetOnPropsChange={true}>
-=======
           <ErrorBoundary name="root" resetOnPropsChange={true}>
->>>>>>> 7d6d5b19
             <ThemeProvider
               attribute="class"
               defaultTheme="system"
