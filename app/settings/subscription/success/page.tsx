--- conflicted
+++ resolved
@@ -51,22 +51,11 @@
 
     const sessionId = searchParams?.get('session_id');
 
-<<<<<<< HEAD
-  return (
-    <PaymentFeatureGuard redirectTo="/account">
-      <div className="max-w-md mx-auto p-4 text-center">
-      <div className="flex justify-center mb-6">
-        <div className="bg-success/20 p-4 rounded-full">
-          <CheckCircle className="h-12 w-12 text-success" />
-        </div>
-      </div>
-=======
     if (!sessionId) {
       setError('No session ID provided');
       setIsLoading(false);
       return;
     }
->>>>>>> ef1eda2a
 
     // Call the API to handle subscription success
     const handleSubscriptionSuccess = async () => {
@@ -136,10 +125,6 @@
           Go to Settings
         </button>
       </div>
-<<<<<<< HEAD
-      </div>
-    </PaymentFeatureGuard>
-=======
     );
   }
 
@@ -152,6 +137,5 @@
         amount={subscriptionData.amount}
       />
     </div>
->>>>>>> ef1eda2a
   );
 }