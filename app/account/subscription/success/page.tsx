--- conflicted
+++ resolved
@@ -3,13 +3,6 @@
 import { useEffect } from 'react';
 import { useRouter } from 'next/navigation';
 import Link from 'next/link';
-<<<<<<< HEAD
-import { CheckCircle } from 'lucide-react';
-import { PaymentFeatureGuard } from '../../../components/PaymentFeatureGuard';
-
-export default function SubscriptionSuccessPage() {
-  const router = useRouter();
-=======
 import { CheckCircle, ArrowLeft } from 'lucide-react';
 import { useAuth } from '../../../providers/AuthProvider';
 import { useFeatureFlag } from '../../../utils/feature-flags';
@@ -37,7 +30,6 @@
       </div>
     );
   }
->>>>>>> 153ada14
 
   useEffect(() => {
     // Optional: Automatically redirect to account after a delay
