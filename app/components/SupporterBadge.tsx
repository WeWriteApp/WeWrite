--- conflicted
+++ resolved
@@ -3,13 +3,8 @@
 import React from 'react';
 import { Tooltip, TooltipContent, TooltipProvider, TooltipTrigger } from './ui/tooltip';
 import { SupporterIcon } from './SupporterIcon';
-<<<<<<< HEAD
-import { useFeatureFlag } from '../utils/feature-flags';
-import { useAuth } from '../providers/AuthProvider';
-=======
 import { useAuth } from '../providers/AuthProvider';
 import { useFeatureFlag } from '../utils/feature-flags';
->>>>>>> 153ada14
 
 interface SupporterBadgeProps {
   tier?: string;
@@ -20,12 +15,6 @@
 
 export default function SupporterBadge({ tier, className = '', showLabel = false, status = 'active' }: SupporterBadgeProps) {
   const { user } = useAuth();
-<<<<<<< HEAD
-  const paymentsEnabled = useFeatureFlag('payments', user?.email);
-
-  // Don't render anything if payments feature is disabled or no tier
-  if (!paymentsEnabled || !tier) return null;
-=======
   const isPaymentsEnabled = useFeatureFlag('payments', user?.email);
 
   // If payments feature flag is disabled, don't render anything
@@ -34,7 +23,6 @@
   }
 
   if (!tier) return null;
->>>>>>> 153ada14
 
   // Determine if subscription is active
   const isActive = status === 'active' || status === 'trialing';
