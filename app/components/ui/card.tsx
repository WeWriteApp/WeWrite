 import * as React from "react"
<<<<<<< HEAD

=======
>>>>>>> 06a50e01
import { cn } from "../../lib/utils"

const Card = React.forwardRef<
  HTMLDivElement,
  React.HTMLAttributes<HTMLDivElement>
>(({ className, ...props }, ref) => (
  <div
    ref={ref}
    className={cn(
      "rounded-lg border bg-card text-card-foreground shadow-sm",
      className
    )}
    {...props}
  />
))
Card.displayName = "Card"

const CardHeader = React.forwardRef<
  HTMLDivElement,
  React.HTMLAttributes<HTMLDivElement>
>(({ className, ...props }, ref) => (
  <div
    ref={ref}
    className={cn("flex flex-col space-y-1.5 p-6", className)}
    {...props}
  />
))
CardHeader.displayName = "CardHeader"

const CardTitle = React.forwardRef<
  HTMLParagraphElement,
  React.HTMLAttributes<HTMLHeadingElement>
>(({ className, ...props }, ref) => (
  <h3
    ref={ref}
    className={cn(
<<<<<<< HEAD
      "text-xl font-semibold leading-none tracking-tight",
=======
      "text-2xl font-semibold leading-none tracking-tight",
>>>>>>> 06a50e01
      className
    )}
    {...props}
  />
))
CardTitle.displayName = "CardTitle"

const CardDescription = React.forwardRef<
  HTMLParagraphElement,
  React.HTMLAttributes<HTMLParagraphElement>
>(({ className, ...props }, ref) => (
  <p
    ref={ref}
    className={cn("text-sm text-muted-foreground", className)}
    {...props}
  />
))
CardDescription.displayName = "CardDescription"

const CardContent = React.forwardRef<
  HTMLDivElement,
  React.HTMLAttributes<HTMLDivElement>
>(({ className, ...props }, ref) => (
  <div ref={ref} className={cn("p-6 pt-0", className)} {...props} />
))
CardContent.displayName = "CardContent"

const CardFooter = React.forwardRef<
  HTMLDivElement,
  React.HTMLAttributes<HTMLDivElement>
>(({ className, ...props }, ref) => (
  <div
    ref={ref}
    className={cn("flex items-center p-6 pt-0", className)}
    {...props}
  />
))
CardFooter.displayName = "CardFooter"

export { Card, CardHeader, CardFooter, CardTitle, CardDescription, CardContent }<|MERGE_RESOLUTION|>--- conflicted
+++ resolved
@@ -1,8 +1,4 @@
  import * as React from "react"
-<<<<<<< HEAD
-
-=======
->>>>>>> 06a50e01
 import { cn } from "../../lib/utils"
 
 const Card = React.forwardRef<
@@ -39,11 +35,7 @@
   <h3
     ref={ref}
     className={cn(
-<<<<<<< HEAD
-      "text-xl font-semibold leading-none tracking-tight",
-=======
       "text-2xl font-semibold leading-none tracking-tight",
->>>>>>> 06a50e01
       className
     )}
     {...props}
