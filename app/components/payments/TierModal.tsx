"use client";

import React from 'react';
import {
  Dialog,
  DialogClose,
  DialogContent,
  DialogDescription,
  DialogHeader,
  DialogTitle,
  DialogTrigger,
} from "../ui/dialog";
import { X } from "lucide-react";
import { Button } from "../ui/button";
import Link from "next/link";
import { SupporterIcon } from './SupporterIcon';
import { useFeatureFlag } from '../utils/feature-flags';
import { useAuth } from '../providers/AuthProvider';

interface TierModalProps {
  children: React.ReactNode;
  trigger?: React.ReactNode;
  currentTier?: string | null;
  currentStatus?: string | null;
  userId?: string | null;
  username?: string | null;
}

export function SubscriptionInfoModal({ children, trigger, currentTier = null, currentStatus = null, userId = null, username = null }: TierModalProps) {
  const { user } = useAuth();
  const paymentsEnabled = useFeatureFlag('payments', user?.email);

  const tiers = [
    {
      id: 'none',
      name: 'No Subscription',
      description: 'Not currently subscribed to WeWrite',
      amount: '$0/mo',
      status: null,
      tier: null
    },
    {
      id: 'tier1',
      name: 'Supporter',
      description: 'Subscribe to WeWrite for $10/month',
      amount: '$10/mo',
      status: 'active',
      tier: 'tier1'
    },
    {
      id: 'tier2',
      name: 'Champion',
      description: 'Subscribe to WeWrite for $50/month',
      amount: '$50/mo',
      status: 'active',
      tier: 'tier2'
    },
    {
      id: 'custom',
      name: 'Custom',
      description: 'Subscribe to WeWrite for $60+/month',
      amount: '$60+/mo',
      status: 'active',
      tier: 'custom'
    }
  ];

  return (
    <Dialog>
      <DialogTrigger asChild>
        {trigger || children}
      </DialogTrigger>
      <DialogContent className="sm:max-w-md max-h-[80vh] overflow-y-auto rounded-lg border border-border dark:border-neutral-700 bg-white dark:bg-neutral-900 animate-in fade-in-0 zoom-in-95 duration-300 px-6 py-6">
        <DialogClose asChild>
          <Button variant="outline" size="icon" className="absolute right-4 top-4">
            <X className="h-4 w-4" />
            <span className="sr-only">Close</span>
          </Button>
        </DialogClose>
        <DialogHeader>
          <DialogTitle className="text-center w-full">
            {username ? `${username}'s subscription` : 'Your subscription'}
          </DialogTitle>
          <DialogDescription className="text-center">
            Right now, subscriptions go to support the development of WeWrite. In the future, readers will use their subscription to donate directly to writers!
          </DialogDescription>
        </DialogHeader>
        <div className="py-4">
          <div className="space-y-4">
            {tiers.map((tier) => {
              // Use theme-aware background for all tiers
              const bgColorClass = 'bg-card';
              const borderColorClass = currentTier === tier.tier ? 'border-primary border-2' : 'border-theme-medium';
              return (
                <div
                  key={tier.id}
                  className={`flex items-center gap-3 p-3 rounded-lg ${bgColorClass} ${borderColorClass}`}
                >
                  <div className="flex-shrink-0">
                    <SupporterIcon tier={tier.tier} status={tier.status} size="lg" />
                  </div>
                  <div className="flex-grow">
                    <div className="font-medium">{tier.name}</div>
                    <div className="text-sm text-muted-foreground">{tier.description}</div>
                  </div>
                  <div className="text-right font-medium whitespace-nowrap">
                    {tier.amount}
                  </div>
                </div>
              );
            })}
          </div>
          <div className="mt-6 text-center">
            {userId && currentTier && currentStatus === 'active' ? (
              <div className="text-sm text-muted-foreground mb-3">
                This user has an active {currentTier === 'tier1' ? 'Tier 1' :
                                        currentTier === 'tier2' ? 'Tier 2' :
                                        currentTier === 'tier3' ? 'Tier 3' : 'Unknown'} subscription
              </div>
            ) : null}
<<<<<<< HEAD
            {/* Only show the CTA button if this is for the current user (no username and no userId) and payments are enabled */}
            {(!username && !userId) && paymentsEnabled && (
              <Link href="/subscription">
=======
            {/* Only show the CTA button if this is for the current user (no username and no userId) */}
            {(!username && !userId) && (
              <Link href="/settings/subscription">
>>>>>>> ef1eda2a
                <Button>{currentTier && currentStatus === 'active' ? 'Manage Your Subscription' : 'Subscribe Now'}</Button>
              </Link>
            )}
          </div>
        </div>
      </DialogContent>
    </Dialog>
  );
}<|MERGE_RESOLUTION|>--- conflicted
+++ resolved
@@ -118,15 +118,9 @@
                                         currentTier === 'tier3' ? 'Tier 3' : 'Unknown'} subscription
               </div>
             ) : null}
-<<<<<<< HEAD
-            {/* Only show the CTA button if this is for the current user (no username and no userId) and payments are enabled */}
-            {(!username && !userId) && paymentsEnabled && (
-              <Link href="/subscription">
-=======
             {/* Only show the CTA button if this is for the current user (no username and no userId) */}
             {(!username && !userId) && (
               <Link href="/settings/subscription">
->>>>>>> ef1eda2a
                 <Button>{currentTier && currentStatus === 'active' ? 'Manage Your Subscription' : 'Subscribe Now'}</Button>
               </Link>
             )}
