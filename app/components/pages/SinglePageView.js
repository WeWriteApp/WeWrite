// This is a temporary file to fix the issue
"use client";
import React, { useEffect, useState, useContext, useRef, useCallback, useMemo } from "react";
import TextSelectionMenu from "../editor/TextSelectionMenu";
import TextHighlighter from "../utils/TextHighlighter";
import { useRouter, useParams, useSearchParams } from "next/navigation";
import dynamic from "next/dynamic";
import { getDatabase, ref, onValue, update } from "firebase/database";
import { app } from "../../firebase/config";
import { listenToPageById, getPageVersions } from "../../firebase/database";
import { recordPageView } from "../../firebase/pageViews";
import { trackPageViewWhenReady } from "../../utils/analytics-page-titles";
import PageViewCounter from "./PageViewCounter";
import { initializeNavigationTracking } from "../../utils/navigationTracking";
import { AuthContext } from "../../providers/AuthProvider";
import { DataContext } from "../../providers/DataProvider";
import { setupSaveSuccessFlash } from "../../utils/flashAnimation";
import { createEditor } from "slate";
import { withHistory } from "slate-history";
import { Slate, Editable, withReact } from "slate-react";
import DashboardLayout from "../../DashboardLayout";
import PublicLayout from "../layout/PublicLayout";
import PageHeader from "./PageHeader.tsx";
import PageFooter from "./PageFooter";
import SiteFooter from "../layout/SiteFooter";
import PledgeBar from "../payments/PledgeBar";
import RelatedPages from "../features/RelatedPages";
// Import BacklinksSection with dynamic import to avoid SSR issues
const BacklinksSection = dynamic(() => import("../features/BacklinksSection"), { ssr: false });
import Link from "next/link";
import Head from "next/head";
import { Button } from "../ui/button";
import { EditorContent } from "../editor/ReplyEditor";
import TextView from "../editor/TextView";
import TextViewErrorBoundary from "../editor/TextViewErrorBoundary";
import { PageLoader } from "../ui/page-loader";
import { SmartLoader } from "../ui/smart-loader";
import {
  Loader,
  Lock,
  Unlock,
  AlertTriangle,
  ChevronUp,
  ChevronDown,
  X,
  RefreshCw
} from "lucide-react";
import { ErrorDisplay } from "../ui/error-display";
import { toast } from "../ui/use-toast";
import { RecentPagesContext } from "../../contexts/RecentPagesContext";
import { useKeyboardShortcuts } from "../../hooks/useKeyboardShortcuts";
import { PageProvider } from "../../contexts/PageContext";
import { LineSettingsProvider, useLineSettings } from "../../contexts/LineSettingsContext";
import {
  Dialog,
  DialogContent,
  DialogDescription,
  DialogFooter,
  DialogHeader,
  DialogTitle,
  DialogTrigger,
} from "../ui/dialog";
import {
  Command,
  CommandEmpty,
  CommandGroup,
  CommandInput,
  CommandItem,
  CommandList
} from "../ui/command";
import PageEditor from "../editor/PageEditor";
import { saveNewVersion, updateDoc, deletePage } from "../../firebase/database";
import { useUnsavedChanges } from "../../hooks/useUnsavedChanges";
import UnsavedChangesDialog from "../utils/UnsavedChangesDialog";
import { useConfirmation } from "../../hooks/useConfirmation";
import ConfirmationModal from "../utils/ConfirmationModal";
import { useLogging } from "../../providers/LoggingProvider";
import { GroupsContext } from "../../providers/GroupsProvider";
<<<<<<< HEAD
// Removed page refresh protection imports

// Removed circuit breaker debug component
=======


>>>>>>> 7d6d5b19

// Username handling is now done directly in this component

/**
 * SinglePageView Component
 *
 * This component is responsible for displaying a single page with all its content and interactive elements.
 * It handles:
 * - Loading and displaying page content
 * - Editing functionality for page owners
 * - Page visibility controls (public/private)
 * - Keyboard shortcuts for navigation and editing
 * - Page interactions through the PageFooter component
 *
 * The component uses several context providers:
 * - PageProvider: For sharing page data with child components
 *
 * This component has been refactored to use the PageFooter component which contains
 * the PageActions component for all page interactions, replacing the previous
 * PageInteractionButtons and ActionRow components.
 */
function SinglePageView({ params }) {
  const [page, setPage] = useState(null);
  const [isEditing, setIsEditing] = useState(false);
  const [editorState, setEditorState] = useState([]);
  const [editorError, setEditorError] = useState(null);
  const [isDeleted, setIsDeleted] = useState(false);
  const [isLoading, setIsLoading] = useState(true);
  const [isPublic, setIsPublic] = useState(false);
  const [groupId, setGroupId] = useState(null);
  const [groupName, setGroupName] = useState(null);
  const [groupIsPrivate, setGroupIsPrivate] = useState(false);
  const [hasGroupAccess, setHasGroupAccess] = useState(true);
  const [scrollDirection, setScrollDirection] = useState('none');
  const [lastScrollY, setLastScrollY] = useState(0);
  const [isScrolled, setIsScrolled] = useState(false);
  const [error, setError] = useState(null);
  const [pageFullyRendered, setPageFullyRendered] = useState(false);
  const [title, setTitle] = useState(null);
  const [hasUnsavedChanges, setHasUnsavedChanges] = useState(false);
  const [clickPosition, setClickPosition] = useState(null);

  // Additional state for editing functionality (moved from EditPage)
  const [isSaving, setIsSaving] = useState(false);
  const [location, setLocation] = useState(null);
  const [editorContent, setEditorContent] = useState(null);
  const [hasContentChanged, setHasContentChanged] = useState(false);
  const [hasTitleChanged, setHasTitleChanged] = useState(false);
  const [hasVisibilityChanged, setHasVisibilityChanged] = useState(false);
  const [hasLocationChanged, setHasLocationChanged] = useState(false);
  const [titleError, setTitleError] = useState(false);

<<<<<<< HEAD
  // Removed circuit breaker state
=======

>>>>>>> 7d6d5b19

  const { user } = useContext(AuthContext);
  const groups = useContext(GroupsContext);
  const { recentPages = [], addRecentPage } = useContext(RecentPagesContext) || {};
  const { lineMode } = useLineSettings();
  const searchParams = useSearchParams();
  const router = useRouter();
  const contentRef = useRef(null);
  const { logError } = useLogging();

  // Use confirmation modal hook for delete functionality
  const { confirmationState, confirmDelete, closeConfirmation } = useConfirmation();

  // Handle title changes from inline editing
  const handleTitleChange = (newTitle) => {
    setTitle(newTitle);
    setHasTitleChanged(true);

    // Clear title error when user starts typing
    if (titleError && newTitle && newTitle.trim() !== '') {
      setTitleError(false);
      setError(null);
    }
  };

  // Handle content changes from editor
  const handleContentChange = (content) => {
    setEditorContent(content);
    setHasContentChanged(true);
  };

  // Handle visibility changes
  const handleVisibilityChange = (newIsPublic) => {
    setIsPublic(newIsPublic);
    setHasVisibilityChanged(true);
  };

  // Handle location changes
  const handleLocationChange = (newLocation) => {
    setLocation(newLocation);
    setHasLocationChanged(true);
  };

  // Handle save action - comprehensive save logic moved from EditPage
  const handleSave = useCallback(async (inputContent) => {
    console.log("SinglePageView handleSave called with content:", {
      contentType: typeof inputContent,
      isArray: Array.isArray(inputContent),
      length: Array.isArray(inputContent) ? inputContent.length : 0
    });

    if (!user) {
      setError("User not authenticated");
      return false;
    }

    if (!page) {
      setError("Page data not available");
      return false;
    }

    // CRITICAL FIX: Add title validation
    if (!title || title.trim() === '') {
      setError("Please add a title before saving");
      setTitleError(true);
      setIsSaving(false);
      return false;
    }

    // Clear title error if title is valid
    setTitleError(false);
    setIsSaving(true);
    setError(null);

    try {
      // Use the provided content or fall back to current editor content
      const finalContent = inputContent || editorContent || editorState;

      if (!finalContent || !Array.isArray(finalContent)) {
        throw new Error("Invalid content format");
      }

      // Convert content to JSON string for storage
      const editorStateJSON = JSON.stringify(finalContent);
      console.log("Saving content:", editorStateJSON.substring(0, 100) + "...");

      // Check if content has actually changed by comparing with the original content
      let contentChanged = true;
      if (page.content) {
        try {
          const originalContent = typeof page.content === 'string'
            ? page.content
            : JSON.stringify(page.content);
          contentChanged = originalContent !== editorStateJSON;
          console.log('Content comparison:', {
            originalLength: originalContent.length,
            newLength: editorStateJSON.length,
            changed: contentChanged
          });
        } catch (e) {
          console.error('Error comparing content:', e);
          contentChanged = true;
        }
      }

      // Update the page document first
      const updateTime = new Date().toISOString();
      console.log(`Updating page ${page.id} with new metadata and content`);

      await updateDoc("pages", page.id, {
        title: title,
        isPublic: isPublic,
        groupId: groupId,
        location: location,
        lastModified: updateTime,
        content: editorStateJSON
      });

      console.log('Page metadata and content updated successfully');

      // Only create a new version if content actually changed
      if (contentChanged) {
        try {
          const result = await saveNewVersion(page.id, {
            content: editorStateJSON,
            userId: user.uid,
            username: user.displayName || user.username,
            skipIfUnchanged: true
          });

          if (result && result.success) {
            console.log('New version created successfully:', result.versionId);
          } else {
            console.log('Version creation skipped (no changes) or failed');
          }
        } catch (versionError) {
          console.error('Error creating new version:', versionError);
          // Don't fail the entire save if version creation fails
        }
      } else {
        console.log('Content unchanged, skipping version creation');
      }

      // Reset all change tracking states
      setHasContentChanged(false);
      setHasTitleChanged(false);
      setHasVisibilityChanged(false);
      setHasLocationChanged(false);
      setIsSaving(false);
      setError(null);

      // Trigger success animations and events
      if (typeof window !== 'undefined') {
        window.dispatchEvent(new CustomEvent('page-save-success', {
          detail: { pageId: page.id }
        }));
        window.dispatchEvent(new CustomEvent('page-updated', {
          detail: { pageId: page.id }
        }));
      }

      // Exit edit mode after successful save
      setTimeout(() => {
        setIsEditing(false);
      }, 300);

      return true;

    } catch (error) {
      console.error("Error saving page:", error);
      setError(`Failed to save: ${error.message}`);
      setIsSaving(false);
      logError(error, { context: 'SinglePageView.handleSave', pageId: page?.id });
      return false;
    }
  }, [user, page, editorContent, editorState, title, isPublic, groupId, location, logError]);

  // Handle cancel action
  const handleCancel = () => {
    setIsEditing(false);
    setHasContentChanged(false);
    setHasTitleChanged(false);
    setHasVisibilityChanged(false);
    setHasLocationChanged(false);
    setClickPosition(null);
  };

  // Enhanced setIsEditing function that captures click position
  const handleSetIsEditing = (editing, position = null) => {
    setIsEditing(editing);
    if (editing && position) {
      setClickPosition(position);
    } else if (!editing) {
      setClickPosition(null); // Clear position when exiting edit mode
    }
  };

  // Handle delete action
  const handleDelete = async () => {
    if (!page) return;

    // Use the correct confirmDelete API - it expects just the item name
    const confirmed = await confirmDelete(`"${page.title || 'this page'}"`);

    if (confirmed) {
      try {
        // Set deleting state to prevent listener from processing "not found" errors
        setIsDeleted(true);

        // Immediately redirect to home page to prevent showing error state
        router.push('/');

        // Delete the page in the background
        await deletePage(page.id);

        // Show success message
        toast.success("Page deleted successfully");

        // Trigger success event
        if (typeof window !== 'undefined') {
          window.dispatchEvent(new CustomEvent('page-deleted', {
            detail: { pageId: page.id }
          }));
        }
      } catch (error) {
        console.error("Error deleting page:", error);
        // Reset deleted state if deletion failed
        setIsDeleted(false);
        const errorMessage = `Failed to delete page: ${error.message}`;
        setError(errorMessage);
        toast.error("Failed to delete page");
        logError(error, { context: 'SinglePageView.handleDelete', pageId: page.id });
        // Don't redirect if deletion failed - user is already redirected above
      }
    }
  };

  // Handle insert link action from bottom toolbar
  const handleInsertLink = () => {
    // Trigger insert link in PageEditor component
    const insertLinkEvent = new CustomEvent('triggerInsertLink');
    window.dispatchEvent(insertLinkEvent);
  };

  // Track if there are any unsaved changes
  const hasUnsavedChangesComputed = hasContentChanged || hasTitleChanged || hasVisibilityChanged || hasLocationChanged;

  // Update the main hasUnsavedChanges state when computed value changes
  useEffect(() => {
    setHasUnsavedChanges(hasUnsavedChangesComputed);
  }, [hasUnsavedChangesComputed]);

  // Initialize page-specific state when page loads
  useEffect(() => {
    if (page) {
      setLocation(page.location || null);
      setGroupId(page.groupId || null);
    }
  }, [page]);

  // Memoized save function for the useUnsavedChanges hook
  const saveChanges = useCallback(() => {
    return handleSave(editorContent || editorState);
  }, [editorContent, editorState, handleSave]);

  // Use the unsaved changes hook
  const {
    showUnsavedChangesDialog,
    handleNavigation,
    handleStayAndSave,
    handleLeaveWithoutSaving,
    handleCloseDialog,
    isHandlingNavigation
  } = useUnsavedChanges(hasUnsavedChangesComputed, saveChanges);

  // Override the cancel handler to check for unsaved changes
  const handleCancelWithCheck = () => {
    const returnUrl = page && page.id ? `/${page.id}` : '/';
    console.log('[DEBUG] SinglePageView - handleCancelWithCheck called, returnUrl:', returnUrl);

    if (hasUnsavedChangesComputed) {
      handleNavigation(returnUrl);
    } else {
      handleCancel();
    }
  };

  useEffect(() => {
    const handleScroll = () => {
      const currentScrollY = window.scrollY;

      // Determine scroll direction
      if (currentScrollY > lastScrollY) {
        setScrollDirection('down');
      } else if (currentScrollY < lastScrollY) {
        setScrollDirection('up');
      }

      // Update last scroll position
      setLastScrollY(currentScrollY);

      // Set scrolled state
      setIsScrolled(currentScrollY > 0);
    };

    window.addEventListener('scroll', handleScroll, { passive: true });

    return () => {
      window.removeEventListener('scroll', handleScroll);
    };
  }, [lastScrollY]);

  // Use keyboard shortcuts - moved back to top level
  useKeyboardShortcuts({
    isEditing,
    setIsEditing: handleSetIsEditing,
    // Only allow editing if:
    // 1. Page is loaded (!isLoading)
    // 2. Page exists (page !== null)
    // 3. Page isn't deleted (!isDeleted)
    // 4. User owns the page OR is a member of the group that owns the page
    canEdit: Boolean(
      !isLoading &&
      page !== null &&
      !isDeleted &&
      user?.uid &&
      (
        // User is the page owner
        (page?.userId && user.uid === page.userId) ||
        // OR page belongs to a group and user is a member of that group
        (page?.groupId && hasGroupAccess)
      )
    )
  });

  // Use a ref to track if we've already recorded a view for this page
  const viewRecorded = useRef(false);

  // Record page view once when the page has loaded
  useEffect(() => {
    // Only proceed if we haven't recorded a view yet, the page is loaded, public, and we have the data
    if (!viewRecorded.current && !isLoading && page && isPublic) {
      // Mark that we've recorded the view to prevent duplicate recordings
      viewRecorded.current = true;

      // Record the page view in our database
      recordPageView(params.id, user?.uid);
      console.log('Recording page view for', params.id);

      // Track the page view in Google Analytics with our improved tracking
      // This will wait until the page title and username/group are fully loaded
      if (page.title) {
        // If we already have a title, use it as a starting point
        let initialTitle;

        // Format title based on whether the page belongs to a group
        if (page.groupId && page.groupName) {
          initialTitle = `Page: ${page.title} in ${page.groupName}`;
        } else if (page.username) {
          initialTitle = `Page: ${page.title} by ${page.username}`;
        } else {
          initialTitle = `Page: ${page.title}`;
        }

        trackPageViewWhenReady(params.id, initialTitle);
      } else {
        // If we don't have a title yet, let the tracking function handle it
        trackPageViewWhenReady(params.id);
      }
    }
  }, [params.id, isLoading, page, isPublic, user?.uid]);

  // Add a timeout ref to prevent infinite loading
  const loadingTimeoutRef = useRef(null);
  const [loadingTimedOut, setLoadingTimedOut] = useState(false);
  const [loadAttempts, setLoadAttempts] = useState(0);
  const maxLoadAttempts = 3;

  useEffect(() => {
    if (params.id) {
      setIsLoading(true);
      setLoadingTimedOut(false);

      // SCROLL RESTORATION FIX: Scroll to top when loading a new page
      // This ensures that when navigating to a new page, we always start at the top
      if (typeof window !== 'undefined') {
        window.scrollTo({ top: 0, left: 0, behavior: 'instant' });
        console.log('SinglePageView: Scrolled to top for page:', params.id);
      }

      // CRITICAL FIX: Initialize navigation tracking for "What Links Here"
      // This tracks when users navigate from one page to another
      initializeNavigationTracking();

      // Set a timeout to prevent infinite loading
      if (loadingTimeoutRef.current) {
        clearTimeout(loadingTimeoutRef.current);
      }

      // Shorter timeout for subsequent attempts
      // First load should be very quick to prevent blank page on initial load
      const timeoutDuration = loadAttempts === 0 ? 5000 : 10000; // 5s first try, 10s for retries

      loadingTimeoutRef.current = setTimeout(() => {
        console.warn(`SinglePageView: Loading timeout reached (attempt ${loadAttempts + 1}/${maxLoadAttempts}), forcing completion`);

        if (loadAttempts < maxLoadAttempts - 1) {
          // Try again with a shorter timeout
          setLoadAttempts(prev => prev + 1);
          // Keep loading state true to trigger this effect again
        } else {
          // Max attempts reached, give up and show error state
          setIsLoading(false);
          setLoadingTimedOut(true);
          console.error("SinglePageView: Max load attempts reached, giving up");
        }
      }, timeoutDuration);

      // Make sure we pass the user ID to the listenToPageById function
      const currentUserId = user?.uid || null;
      console.log(`Setting up page listener with user ID: ${currentUserId || 'anonymous'} (attempt ${loadAttempts + 1}/${maxLoadAttempts})`);

      const unsubscribe = listenToPageById(params.id, async (data) => {
        // Clear the timeout since we got a response
        if (loadingTimeoutRef.current) {
          clearTimeout(loadingTimeoutRef.current);
          loadingTimeoutRef.current = null;
        }

        // Reset the timeout flag and load attempts if we got a successful response
        setLoadingTimedOut(false);
        setLoadAttempts(0);

        // Log the received data for debugging
        console.log("SinglePageView: Data received from listenToPageById", {
          hasError: !!data.error,
          hasPageData: !!data.pageData,
          hasVersionData: !!data.versionData,
          timestamp: new Date().toISOString()
        });

        // Force a re-render to ensure the page content is displayed
        window.requestAnimationFrame(() => {
          console.log("SinglePageView: Forcing re-render after data received");
        });

        if (data.error) {
          console.error("SinglePageView: Error loading page:", data.error);
          // Don't show error if page is being deleted - user is already redirected
          if (!isDeleted) {
            setError(data.error);
          }
          setIsLoading(false);
          return;
        }

        let pageData = data.pageData || data;

        // Make sure pageData has a username
        if (!pageData.username) {
          pageData.username = "Anonymous";
        }

        setPage(pageData);
        setIsPublic(pageData.isPublic || false);

<<<<<<< HEAD
        // Removed circuit breaker logic

=======
>>>>>>> 7d6d5b19
        // Check if the page belongs to a group
        if (pageData.groupId) {
          setGroupId(pageData.groupId);

          // If groupName is already in the page data, use it
          if (pageData.groupName) {
            setGroupName(pageData.groupName);
          } else {
            // Otherwise, fetch the group name from the database
            const db = getDatabase(app);
            const groupRef = ref(db, `groups/${pageData.groupId}`);

            onValue(groupRef, (snapshot) => {
              if (snapshot.exists()) {
                const groupData = snapshot.val();
                setGroupName(groupData.name);

                // Check if the group is private
                setGroupIsPrivate(!groupData.isPublic);

                // Check if the user is a member of the group
                const isMember = user?.uid && groupData.members && groupData.members[user.uid];
                setHasGroupAccess(isMember);
              } else {
                // Group doesn't exist
                setGroupName(null);
                setGroupIsPrivate(false);
                setHasGroupAccess(false);
              }
            }, {
              onlyOnce: true
            });
          }
        } else {
          // Reset group state if the page doesn't belong to a group
          setGroupId(null);
          setGroupName(null);
          setGroupIsPrivate(false);
          setHasGroupAccess(false);
        }

        // Set page title for document title
        if (pageData.title) {
          // If the page has a title of "Untitled", add a more descriptive suffix
          if (pageData.title === "Untitled") {
            setTitle(`Untitled (${pageData.id.substring(0, 6)})`);
          } else {
            setTitle(pageData.title);
          }

          // If the page is already marked as viewed, update analytics with the better title
          if (viewRecorded.current && isPublic) {
            // Track with improved title now that we have it
            let analyticsTitle;

            // Format title based on whether the page belongs to a group
            if (pageData.groupId && pageData.groupName) {
              analyticsTitle = `Page: ${pageData.title} in ${pageData.groupName}`;
            } else if (pageData.username) {
              analyticsTitle = `Page: ${pageData.title} by ${pageData.username}`;
            } else {
              analyticsTitle = `Page: ${pageData.title}`;
            }

            trackPageViewWhenReady(params.id, analyticsTitle);
          }
        }

        if (data.versionData) {
          try {
            const contentString = data.versionData.content;
            console.log("SinglePageView: Received content update", {
              contentLength: contentString ? contentString.length : 0,
              isString: typeof contentString === 'string',
              contentSample: typeof contentString === 'string' ? contentString.substring(0, 50) + '...' : 'not a string',
              timestamp: new Date().toISOString()
            });

            let parsedContent;

            // Handle different content formats
            if (typeof contentString === 'string') {
              try {
                // Check if content is already parsed (double parsing issue)
                if (contentString.startsWith('[{"type":"paragraph"') || contentString.startsWith('[{\\\"type\\\":\\\"paragraph\\\"')) {
                  parsedContent = JSON.parse(contentString);
                  console.log("SinglePageView: Successfully parsed string content");
                } else {
                  // Content might be double-stringified, try to parse twice
                  try {
                    const firstParse = JSON.parse(contentString);
                    if (typeof firstParse === 'string' &&
                        (firstParse.startsWith('[{"type":"paragraph"') ||
                         firstParse.startsWith('[{\\\"type\\\":\\\"paragraph\\\"'))) {
                      parsedContent = JSON.parse(firstParse);
                      console.log("SinglePageView: Successfully parsed double-stringified content");
                    } else {
                      parsedContent = firstParse;
                      console.log("SinglePageView: Using first-level parsed content");
                    }
                  } catch (doubleParseError) {
                    console.error("SinglePageView: Error parsing potentially double-stringified content:", doubleParseError);
                    // Fall back to original parsing
                    parsedContent = JSON.parse(contentString);
                  }
                }
              } catch (parseError) {
                console.error("SinglePageView: Error parsing string content:", parseError);
                console.error("SinglePageView: Content that failed to parse:", contentString?.substring(0, 200) + "...");

                // Create a more helpful fallback content structure
                parsedContent = [{
                  type: "paragraph",
                  children: [{ text: "Unable to load page content. The page data may be corrupted. Try refreshing the page, and if the problem persists, contact support." }]
                }];
              }
            } else if (Array.isArray(contentString)) {
              // Content is already an array, use it directly
              parsedContent = contentString;
              console.log("SinglePageView: Using array content directly");
            } else if (contentString && typeof contentString === 'object') {
              // Content is an object, convert to array if needed
              parsedContent = [contentString];
              console.log("SinglePageView: Converted object content to array");
            } else {
              // Fallback for null or undefined content
              parsedContent = [{
                type: "paragraph",
                children: [{ text: "No content available." }]
              }];
              console.log("SinglePageView: Using fallback empty content");
            }

            // Ensure content is an array
            if (!Array.isArray(parsedContent)) {
              parsedContent = parsedContent ? [parsedContent] : [];
            }

            // Deduplicate content items that might be duplicated in development environment
            if (parsedContent.length > 0) {
              const uniqueItems = [];
              const seen = new Set();

              parsedContent.forEach(item => {
                // Create a simple hash of the item to detect duplicates
                const itemHash = JSON.stringify(item);
                if (!seen.has(itemHash)) {
                  seen.add(itemHash);
                  uniqueItems.push(item);
                } else {
                  console.log("SinglePageView: Filtered out duplicate content item");
                }
              });

              parsedContent = uniqueItems;
            }

            // Update editor state without comparing to avoid circular dependencies
            console.log("SinglePageView: Updating editor state with new content, items:", parsedContent.length);
            setEditorState(parsedContent);
            setEditorError(null); // Clear any previous errors
          } catch (error) {
            console.error("SinglePageView: Error processing content:", error);
            console.error("SinglePageView: Content processing error details:", {
              pageId: params.id,
              contentType: typeof data.versionData?.content,
              hasVersionData: !!data.versionData,
              errorMessage: error.message,
              errorStack: error.stack
            });
            setEditorError("Unable to load page content. This may be due to corrupted data or a temporary issue. Please try refreshing the page.");
          }
        }

        setIsLoading(false);
      }, currentUserId); // Pass the user ID here

      return () => {
        // Clean up the listener when the component unmounts
        unsubscribe();

        // Clear the timeout if it exists
        if (loadingTimeoutRef.current) {
          clearTimeout(loadingTimeoutRef.current);
          loadingTimeoutRef.current = null;
        }

<<<<<<< HEAD
        // Removed refresh protection cleanup

=======
>>>>>>> 7d6d5b19
        // Reset state to prevent memory leaks
        setIsLoading(false);
        setLoadingTimedOut(false);
        setLoadAttempts(0);
      };
    }
  }, [params.id, user?.uid, loadAttempts]); // Added loadAttempts to dependencies to trigger retries

  // Check for edit=true URL parameter and set isEditing state
  useEffect(() => {
    if (searchParams && searchParams.get('edit') === 'true' && !isLoading && page) {
      // Set editing mode if the user is the owner of the page or a member of the group
      if (user && (
        // User is the page owner
        user.uid === page.userId ||
        // OR page belongs to a group and user is a member of that group
        (page.groupId && hasGroupAccess)
      )) {
        console.log('Setting edit mode from URL parameter');
        setIsEditing(true);
      } else {
        console.log('User does not have edit permissions for this page');
      }
    }
  }, [searchParams, isLoading, page, user, hasGroupAccess]);

  // Set up flash animation for save success
  useEffect(() => {
    const cleanup = setupSaveSuccessFlash();
    return cleanup;
  }, []);

  // Listen for page-updated events to refresh the page data
  useEffect(() => {
    const handlePageUpdated = (event) => {
      // Only refresh if this is the page that was updated
      if (event.detail && event.detail.pageId === params.id) {
        console.log('Page updated event received, refreshing page data');

        // CRITICAL FIX: Don't set isLoading to true here, as it causes a flash of loading state
        // when switching from edit to view mode
        // setIsLoading(true);

        listenToPageById(params.id, (data) => {
          if (data.error) {
            // Don't show error if page is being deleted - user is already redirected
            if (!isDeleted) {
              setError(data.error);
            }
          } else {
            setPage(data.pageData || data);

            // Update editor state with the new content
            try {
              // CRITICAL FIX: Prioritize content from versionData which is more reliable
              const content = data.versionData?.content || data.pageData?.content || data.content;
              if (content) {
                console.log('SinglePageView: Updating editor state with content from page-updated event', {
                  contentLength: content ? (typeof content === 'string' ? content.length : Array.isArray(content) ? content.length : 'unknown') : 0,
                  contentType: typeof content
                });

                let parsedContent;

                // Handle different content formats
                if (typeof content === 'string') {
                  try {
                    // Check if content is already parsed (double parsing issue)
                    if (content.startsWith('[{"type":"paragraph"') || content.startsWith('[{\\\"type\\\":\\\"paragraph\\\"')) {
                      parsedContent = JSON.parse(content);
                      console.log("SinglePageView: Successfully parsed string content from event");
                    } else {
                      // Content might be double-stringified, try to parse twice
                      try {
                        const firstParse = JSON.parse(content);
                        if (typeof firstParse === 'string' &&
                            (firstParse.startsWith('[{"type":"paragraph"') ||
                             firstParse.startsWith('[{\\\"type\\\":\\\"paragraph\\\"'))) {
                          parsedContent = JSON.parse(firstParse);
                          console.log("SinglePageView: Successfully parsed double-stringified content from event");
                        } else {
                          parsedContent = firstParse;
                          console.log("SinglePageView: Using first-level parsed content from event");
                        }
                      } catch (doubleParseError) {
                        console.error("SinglePageView: Error parsing potentially double-stringified content from event:", doubleParseError);
                        // Fall back to original parsing
                        parsedContent = JSON.parse(content);
                      }
                    }
                  } catch (parseError) {
                    console.error("SinglePageView: Error parsing string content from event:", parseError);
                    // Create a fallback content structure with the error message
                    parsedContent = [{
                      type: "paragraph",
                      children: [{ text: "Error loading content. Please try refreshing the page." }]
                    }];
                  }
                } else if (Array.isArray(content)) {
                  // Content is already an array, use it directly
                  parsedContent = content;
                  console.log("SinglePageView: Using array content directly from event");
                } else if (content && typeof content === 'object') {
                  // Content is an object, convert to array if needed
                  parsedContent = [content];
                  console.log("SinglePageView: Converted object content to array from event");
                } else {
                  // Fallback for null or undefined content
                  parsedContent = [{
                    type: "paragraph",
                    children: [{ text: "No content available." }]
                  }];
                  console.log("SinglePageView: Using fallback empty content from event");
                }

                // Ensure content is an array
                if (!Array.isArray(parsedContent)) {
                  parsedContent = parsedContent ? [parsedContent] : [];
                }

                // Deduplicate content items that might be duplicated in development environment
                if (parsedContent.length > 0) {
                  const uniqueItems = [];
                  const seen = new Set();

                  parsedContent.forEach(item => {
                    // Create a simple hash of the item to detect duplicates
                    const itemHash = JSON.stringify(item);
                    if (!seen.has(itemHash)) {
                      seen.add(itemHash);
                      uniqueItems.push(item);
                    } else {
                      console.log("SinglePageView: Filtered out duplicate content item from event");
                    }
                  });

                  parsedContent = uniqueItems;
                }

                setEditorState(parsedContent);

                // Force a re-render to ensure the content is displayed
                window.requestAnimationFrame(() => {
                  console.log("SinglePageView: Forcing re-render after content update from event");
                });
              }
            } catch (error) {
              console.error('SinglePageView: Error parsing updated content from event:', error);
            }
          }
          // setIsLoading(false);
        }, user?.uid || null);
      }
    };

    // Add event listener
    if (typeof window !== 'undefined') {
      window.addEventListener('page-updated', handlePageUpdated);
    }

    // Clean up
    return () => {
      if (typeof window !== 'undefined') {
        window.removeEventListener('page-updated', handlePageUpdated);
      }
    };
  }, [params.id, user]);

  useEffect(() => {
    if (page && addRecentPage && Array.isArray(recentPages)) {
      try {
        // Only add to recent pages if it doesn't already exist in the list
        const pageExists = recentPages.some(p => p && p.id === page.id);
        if (!pageExists) {
          addRecentPage(page);
        }
      } catch (error) {
        console.error("Error adding page to recent pages:", error);
        // Don't throw error to prevent app from crashing
      }
    }
  }, [page, addRecentPage, recentPages]);

  // Removed duplicate useEffect for parsing page content
  // Content is already handled by the listenToPageById callback

  useEffect(() => {
    if (page && page.id && user) {
      // Track this page as recently visited
      try {
        const recentlyVisitedStr = localStorage.getItem('recentlyVisitedPages');
        let recentlyVisited = recentlyVisitedStr ? JSON.parse(recentlyVisitedStr) : [];

        // Remove this page ID if it already exists in the list
        recentlyVisited = recentlyVisited.filter(id => id !== page.id);

        // Add this page ID to the beginning of the list
        recentlyVisited.unshift(page.id);

        // Keep only the most recent 10 pages
        recentlyVisited = recentlyVisited.slice(0, 10);

        // Save back to localStorage
        localStorage.setItem('recentlyVisitedPages', JSON.stringify(recentlyVisited));
      } catch (error) {
        console.error("Error updating recently visited pages:", error);
      }
    }
  }, [page, user]);

  // Set up flash animation for save success
  useEffect(() => {
    const cleanup = setupSaveSuccessFlash();
    return cleanup;
  }, []);

  // Function to extract linked page IDs from content
  // Memoize this function to prevent recalculation on every render
  const extractLinkedPageIds = useCallback((content) => {
    if (!content || !Array.isArray(content)) return [];

    const linkedIds = new Set();

    // Recursive function to traverse nodes and find links
    const traverseNodes = (node) => {
      // Check if the node is a link
      if (node.type === 'link' && node.url) {
        // Check if it's an internal page link
        if (node.url.startsWith('/') || node.url.startsWith('/pages/')) {
          // Extract the page ID from the URL
          const pageId = node.url.replace('/pages/', '').replace('/', '');
          if (pageId && pageId !== params.id) { // Don't include self-links
            linkedIds.add(pageId);
          }
        }
      }

      // Recursively check children if they exist
      if (node.children && Array.isArray(node.children)) {
        node.children.forEach(traverseNodes);
      }
    };

    // Start traversal on each top-level node
    content.forEach(traverseNodes);

    return Array.from(linkedIds);
  }, [params.id]);

  // Function to handle when page content is fully rendered
  const handlePageFullyRendered = () => {
    setPageFullyRendered(true);
  };

  // Pre-compute memoized values for RelatedPages component to avoid hooks order issues
  const memoizedPage = useMemo(() => pageFullyRendered ? page : null, [pageFullyRendered, page]);
  const memoizedLinkedPageIds = useMemo(() =>
    pageFullyRendered ? extractLinkedPageIds(editorState) : [],
    [pageFullyRendered, editorState]
  );

  const Layout = user ? DashboardLayout : PublicLayout;

  // If the page is deleted, use NotFoundWrapper
  if (isDeleted) {
    const NotFoundWrapper = dynamic(() => import('../../not-found-wrapper'), { ssr: false });
    return <NotFoundWrapper />;
  }

  // If the page belongs to a private group and user doesn't have access
  if (groupIsPrivate && !hasGroupAccess) {
    return (
      <Layout>
        <div className="flex flex-col items-center justify-center py-12">
          <Lock className="h-12 w-12 text-muted-foreground mb-4" />
          <h1 className="text-2xl font-bold mb-4">Private Group Content</h1>
          <p className="text-muted-foreground mb-2">This page belongs to a private group.</p>
          <p className="text-muted-foreground mb-6">You need to be a member of the group to access this content.</p>
          <Link href="/">
            <Button>Go Home</Button>
          </Link>
        </div>
      </Layout>
    );
  }

  if (!page) {
    // If the page is not loading and there's no error, use NotFoundWrapper
    if (!isLoading && !error) {
      const NotFoundWrapper = dynamic(() => import('../../not-found-wrapper'), { ssr: false });
      return <NotFoundWrapper />;
    }

    return (
      <Layout>
        <Head>
          <title>Page Not Found - WeWrite</title>
        </Head>
        <PageHeader />
        <div className="min-h-[400px] w-full">
          {isLoading || loadingTimedOut ? (
            <SmartLoader
              isLoading={isLoading}
              message={`Loading page${loadAttempts > 0 ? ` (attempt ${loadAttempts + 1}/${maxLoadAttempts})` : ''}...`}
              timeoutMs={10000}
              autoRecover={true}
              onRetry={() => {
                // Attempt to reload the page data
                if (params.id) {
                  setIsLoading(true);
                  setLoadingTimedOut(false);
                  // Reset load attempts on manual retry
                  setLoadAttempts(0);
                  listenToPageById(params.id, (data) => {
                    if (data.error) {
                      setError(data.error);
                    } else {
                      setPage(data.pageData || data);
                    }
                    setIsLoading(false);
                  }, user?.uid || null);
                }
              }}
              fallbackContent={
                <div>
                  <p>We're having trouble loading this page. This could be due to:</p>
                  <ul className="list-disc list-inside text-left mt-2 mb-2">
                    <li>Slow network connection</li>
                    <li>Server issues</li>
                    <li>The page may have been deleted</li>
                  </ul>
                  <p className="mt-2">You can try:</p>
                  <ul className="list-disc list-inside text-left mt-2">
                    <li>Checking your internet connection</li>
                    <li>Refreshing the page</li>
                    <li>Coming back later</li>
                  </ul>
                </div>
              }
            />
          ) : error ? (
            <div className="flex flex-col items-center justify-center p-8 text-center">
              <div className="max-w-md w-full">
                <ErrorDisplay
                  message={error}
                  severity="warning"
                  title="Access Error"
                  onRetry={() => {
                    window.location.reload();
                  }}
                />
              </div>
            </div>
          ) : null}
        </div>
      </Layout>
    );
  }

  if (isLoading) {
    return (
      <Layout>
        <Head>
          <title>Loading... - WeWrite</title>
        </Head>
        <PageHeader />
        <SmartLoader
          isLoading={isLoading}
          message={`Loading page content${loadAttempts > 0 ? ` (attempt ${loadAttempts + 1}/${maxLoadAttempts})` : ''}...`}
          timeoutMs={10000}
          autoRecover={true}
          onRetry={() => {
            // Attempt to reload the page data
            if (params.id) {
              setIsLoading(true);
              setLoadingTimedOut(false);
              // Reset load attempts on manual retry
              setLoadAttempts(0);
              listenToPageById(params.id, (data) => {
                if (data.error) {
                  setError(data.error);
                } else {
                  setPage(data.pageData || data);
                }
                setIsLoading(false);
              }, user?.uid || null);
            }
          }}
          fallbackContent={
            <div>
              <p>We're having trouble loading this page. This could be due to:</p>
              <ul className="list-disc list-inside text-left mt-2 mb-2">
                <li>Slow network connection</li>
                <li>Server issues</li>
                <li>The page may have been deleted</li>
              </ul>
              <p className="mt-2">You can try:</p>
              <ul className="list-disc list-inside text-left mt-2">
                <li>Checking your internet connection</li>
                <li>Refreshing the page</li>
                <li>Coming back later</li>
              </ul>
              {loadAttempts >= maxLoadAttempts && (
                <div className="mt-4 p-3 bg-destructive/10 text-destructive rounded-md">
                  <p className="font-medium">Multiple loading attempts failed</p>
                  <p className="text-sm mt-1">Please try refreshing the page or coming back later.</p>
                </div>
              )}
            </div>
          }
        />
      </Layout>
    );
  }

  if (error) {
    return (
      <Layout>
        <Head>
          <title>Error - WeWrite</title>
        </Head>
        <PageHeader />
        <div className="p-4 max-w-4xl mx-auto">
          <h1 className="text-2xl font-semibold mb-4">
            Error Loading Page
          </h1>
          <ErrorDisplay
            message={error}
            severity="error"
            title="Page Error"
            showDetails={true}
            showRetry={true}
            onRetry={() => {
              window.location.reload();
            }}
            className="mb-6"
          />
          <div className="flex gap-4">
            <Button asChild>
              <Link href="/">
                Go Home
              </Link>
            </Button>
            <Button variant="outline" onClick={() => window.history.back()}>
              Go Back
            </Button>
          </div>
        </div>
      </Layout>
    );
  }

  // Check if this is a private page that doesn't belong to a group
  if (!isPublic && !groupId) {
    // If user is logged in and is the owner, allow access
    if (user && user.uid === page.userId) {
      // Continue to render the page for the owner
      console.log(`Owner access granted to private page ${page.id} for user ${user.uid}`);
    } else {
      // For non-owners or logged-out users, show private page message
      return (
        <Layout>
          <Head>
            <title>Private Page - WeWrite</title>
          </Head>
          <PageHeader />
          <div className="p-4">
            <h1 className="text-2xl font-semibold text-text">
              {title}
            </h1>
            <div className="flex flex-col items-start gap-4 mt-4">
              <div className="flex items-center gap-2">
                <Lock className="h-5 w-5 text-muted-foreground" />
                <span className="text-lg text-muted-foreground">This page is private</span>
              </div>
              {!user ? (
                <div className="flex gap-3">
                  <Link href="/auth/register">
                    <Button variant="outline">
                      Create Account
                    </Button>
                  </Link>
                  <Link href="/auth/login">
                    <Button variant="default" className="text-white">
                      Log In
                    </Button>
                  </Link>
                </div>
              ) : (
                <p className="text-muted-foreground">Only the page owner can view this content.</p>
              )}
            </div>
          </div>
        </Layout>
      );
    }
  }

  // For private pages in groups, access is handled by the groupIsPrivate check above
  // and by the checkPageAccess function in the database.js file

  return (
    <Layout>
      <Head>
        <title>{title} - WeWrite</title>
      </Head>
      <PageHeader
        title={title}
        username={page?.username || "Anonymous"}
        userId={page?.userId}
        isLoading={isLoading}
        groupId={groupId}
        groupName={groupName}
        scrollDirection={scrollDirection}
        isPrivate={!isPublic}
        isEditing={isEditing}
        setIsEditing={handleSetIsEditing}
        onTitleChange={handleTitleChange}
        titleError={titleError}
        canEdit={
          user?.uid && (
            // User is the page owner
            user.uid === page?.userId ||
            // OR page belongs to a group and user is a member of that group
            (page?.groupId && hasGroupAccess)
          )
        }
      />
      <div className="pb-24 px-2 md:px-4 w-full max-w-none min-h-screen">
        <div className={`transition-all duration-300 ease-in-out ${isEditing ? 'opacity-100' : 'opacity-100'}`}>
          {isEditing ? (
            <div className="animate-in fade-in-0 duration-300">
              <PageProvider>
                <LineSettingsProvider>
                  <PageEditor
                    title={title}
                    setTitle={handleTitleChange}
                    initialContent={editorState}
                    onContentChange={handleContentChange}
                    isPublic={isPublic}
                    setIsPublic={handleVisibilityChange}
                    location={location}
                    setLocation={handleLocationChange}
                    onSave={() => handleSave(editorContent || editorState)}
                    onCancel={handleCancelWithCheck}
                    onDelete={handleDelete}
                    isSaving={isSaving}
                    error={error}
                    isNewPage={false}
                    clickPosition={clickPosition}
                    page={page}
                  />

                {/* Unsaved Changes Dialog */}
                <UnsavedChangesDialog
                  isOpen={showUnsavedChangesDialog}
                  onClose={handleCloseDialog}
                  onStayAndSave={handleStayAndSave}
                  onLeaveWithoutSaving={handleLeaveWithoutSaving}
                  isSaving={isSaving || isHandlingNavigation}
                />

                {/* Delete Confirmation Modal */}
                <ConfirmationModal
                  isOpen={confirmationState.isOpen}
                  onClose={closeConfirmation}
                  onConfirm={confirmationState.onConfirm}
                  title={confirmationState.title}
                  message={confirmationState.message}
                  confirmText={confirmationState.confirmText}
                  cancelText={confirmationState.cancelText}
                  variant={confirmationState.variant}
                  isLoading={confirmationState.isLoading}
                  icon={confirmationState.icon}
                />
                </LineSettingsProvider>
              </PageProvider>
            </div>
          ) : (
            <div className="animate-in fade-in-0 duration-300">
              <div className="space-y-2 w-full transition-all duration-200 ease-in-out" data-page-content>
              <div className="page-content w-full max-w-none break-words px-1">
                <PageProvider>
                  <LineSettingsProvider>
                    <div ref={contentRef}>
                      <TextViewErrorBoundary fallbackContent={
                        <div className="p-4 text-muted-foreground">
                          <p>Unable to display page content. The page may have formatting issues.</p>
                          <p className="text-sm mt-2">Page ID: {page.id}</p>
                        </div>
                      }>
                        <TextView
                          key={`content-${page.id}`} /* Use stable key based on page ID */
                          content={editorState}
                          viewMode={lineMode}
                          onRenderComplete={handlePageFullyRendered}
                          setIsEditing={handleSetIsEditing}
                          canEdit={
                            user?.uid && (
                              // User is the page owner
                              user.uid === page.userId ||
                              // OR page belongs to a group and user is a member of that group
                              (page.groupId && hasGroupAccess)
                            )
                          }
                          isEditing={isEditing}
                        />
                      </TextViewErrorBoundary>
                      {/* Add text selection menu */}
                      <TextSelectionMenu contentRef={contentRef} />
                      {/* Add text highlighter */}
                      <TextHighlighter contentRef={contentRef} />
                    </div>
                  </LineSettingsProvider>
                </PageProvider>
              </div>
            </div>

            {/* Backlinks and Related Pages - Always render with fixed height to prevent layout shifts */}
            <div className="w-full px-4">
              {/* What Links Here section */}
              <BacklinksSection
                page={page}
                linkedPageIds={memoizedLinkedPageIds}
              />

              {/* Related Pages section - Using pre-computed memoized values */}
              <RelatedPages
                page={memoizedPage}
                linkedPageIds={memoizedLinkedPageIds}
              />
            </div>
            </div>
          )}
        </div>
      </div>
      <PageProvider>
        <LineSettingsProvider>
          <PageFooter
            page={page}
            content={editorState}
            isOwner={
              user?.uid && (
                // User is the page owner
                user.uid === page.userId ||
                // OR page belongs to a group and user is a member of that group
                (page.groupId && hasGroupAccess)
              )
            }
            isEditing={isEditing}
            setIsEditing={handleSetIsEditing}
          />
        </LineSettingsProvider>
      </PageProvider>
      <SiteFooter />
      {!isEditing && <PledgeBar />}

<<<<<<< HEAD
      {/* Removed circuit breaker debug component */}
=======

>>>>>>> 7d6d5b19
    </Layout>
  );
}

// AddToPageDialog component has been moved to PageActions.tsx
// This implementation is no longer used and has been removed to avoid duplication

export default SinglePageView;<|MERGE_RESOLUTION|>--- conflicted
+++ resolved
@@ -76,14 +76,6 @@
 import ConfirmationModal from "../utils/ConfirmationModal";
 import { useLogging } from "../../providers/LoggingProvider";
 import { GroupsContext } from "../../providers/GroupsProvider";
-<<<<<<< HEAD
-// Removed page refresh protection imports
-
-// Removed circuit breaker debug component
-=======
-
-
->>>>>>> 7d6d5b19
 
 // Username handling is now done directly in this component
 
@@ -136,12 +128,6 @@
   const [hasLocationChanged, setHasLocationChanged] = useState(false);
   const [titleError, setTitleError] = useState(false);
 
-<<<<<<< HEAD
-  // Removed circuit breaker state
-=======
-
->>>>>>> 7d6d5b19
-
   const { user } = useContext(AuthContext);
   const groups = useContext(GroupsContext);
   const { recentPages = [], addRecentPage } = useContext(RecentPagesContext) || {};
@@ -607,11 +593,6 @@
         setPage(pageData);
         setIsPublic(pageData.isPublic || false);
 
-<<<<<<< HEAD
-        // Removed circuit breaker logic
-
-=======
->>>>>>> 7d6d5b19
         // Check if the page belongs to a group
         if (pageData.groupId) {
           setGroupId(pageData.groupId);
@@ -799,11 +780,6 @@
           loadingTimeoutRef.current = null;
         }
 
-<<<<<<< HEAD
-        // Removed refresh protection cleanup
-
-=======
->>>>>>> 7d6d5b19
         // Reset state to prevent memory leaks
         setIsLoading(false);
         setLoadingTimedOut(false);
@@ -1461,11 +1437,6 @@
       <SiteFooter />
       {!isEditing && <PledgeBar />}
 
-<<<<<<< HEAD
-      {/* Removed circuit breaker debug component */}
-=======
-
->>>>>>> 7d6d5b19
     </Layout>
   );
 }
