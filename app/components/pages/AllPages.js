"use client";
import React, { useContext, useEffect } from "react";
import { DataContext } from "../../providers/DataProvider";
import { AuthContext } from "../../providers/AuthProvider";
import { useRouter } from "next/navigation";
import Link from "next/link";
import { Button } from "../ui/button";
import { Plus } from "lucide-react";
import PageList from "./PageList";

const AllPages = () => {
  const { pages, loading, loadMorePages, isMoreLoading, hasMorePages, isAuthenticated } = useContext(DataContext);
  const { user } = useContext(AuthContext);
  const router = useRouter();

  // Force refresh if user is authenticated but no pages loaded
  useEffect(() => {
<<<<<<< HEAD
    console.log("AllPages component state:", {
      dataLoading: loading,
      isAuthenticated,
      hasUser: !!user,
      userId: user?.uid,
      pagesCount: pages?.length || 0,
      pagesData: pages?.slice(0, 2) || [] // Show first 2 pages for debugging
    });

    // REMOVED: Automatic refresh logic that was causing infinite reload loops
    // The force-refresh-pages event was being triggered repeatedly when users had no pages,
    // causing the infinite reload issue. Users with no pages is a valid state.

  }, [loading, isAuthenticated, user, pages]);
=======
    if (user?.uid && !pages?.length && !loading) {
      // Manually trigger a refresh after a delay
      const timer = setTimeout(() => {
        const refreshEvent = new CustomEvent('force-refresh-pages');
        window.dispatchEvent(refreshEvent);
      }, 2000);

      return () => clearTimeout(timer);
    }
  }, [loading, user, pages]);
>>>>>>> 63ef931b

  useEffect(() => {
    if (!loading && !isAuthenticated) {
      console.log("User not authenticated, redirecting to login");
      router.push('/auth/login');
    }
  }, [isAuthenticated, loading, router]);

  if (loading || !isAuthenticated) {
    console.log("Rendering loading state for PageList");
    return <PageList loading={true} pages={[]} />;
  }

  // Transform pages into the format expected by PageList
  const formattedPages = pages ? pages.map(page => ({
    id: page.id,
    title: page.title,
    isPublic: page.isPublic,
    userId: page.userId,
    authorName: page.authorName,
    lastModified: page.lastModified,
    createdAt: page.createdAt,
    groupId: page.groupId
  })) : [];

  return (
    <PageList
      pages={formattedPages}
      mode="wrapped"
      showCreateButton={false}
      createButtonHref="/new"
      createButtonText="Create a page"
      showViewAll={true}
      viewAllHref={`/user/${user.uid}`}
      viewAllText="View all"
      emptyState={
        <div className="flex justify-center">
          <div className="relative bg-background border-2 border-dashed border-border/40 rounded-[24px] p-8 max-w-md w-full text-center">
            <div className="text-foreground text-xl mb-4">
              You don't have any pages yet!
            </div>
            <div className="text-muted-foreground mb-6">
              Create your first page to start writing
            </div>
            <Button variant="outline" size="sm" asChild>
              <Link href="/new" className="flex items-center gap-2">
                <Plus className="h-4 w-4" />
                Create a page
              </Link>
            </Button>
          </div>
        </div>
      }
    />
  );
};

export default AllPages;<|MERGE_RESOLUTION|>--- conflicted
+++ resolved
@@ -15,7 +15,6 @@
 
   // Force refresh if user is authenticated but no pages loaded
   useEffect(() => {
-<<<<<<< HEAD
     console.log("AllPages component state:", {
       dataLoading: loading,
       isAuthenticated,
@@ -30,18 +29,6 @@
     // causing the infinite reload issue. Users with no pages is a valid state.
 
   }, [loading, isAuthenticated, user, pages]);
-=======
-    if (user?.uid && !pages?.length && !loading) {
-      // Manually trigger a refresh after a delay
-      const timer = setTimeout(() => {
-        const refreshEvent = new CustomEvent('force-refresh-pages');
-        window.dispatchEvent(refreshEvent);
-      }, 2000);
-
-      return () => clearTimeout(timer);
-    }
-  }, [loading, user, pages]);
->>>>>>> 63ef931b
 
   useEffect(() => {
     if (!loading && !isAuthenticated) {
