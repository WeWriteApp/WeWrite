"use client";

import React, { useState, useEffect } from 'react';
import { Button } from "../ui/button";
import { X, Check, Trash2, Link } from 'lucide-react';
import { motion, AnimatePresence } from 'framer-motion';

export interface EditingActionBarProps {
  onSave: () => void;
  onCancel: () => void;
  onDelete?: () => void;
  onInsertLink?: () => void; // Add Insert Link handler
  isSaving?: boolean;
  hasUnsavedChanges?: boolean;
  className?: string;
  isStatic?: boolean; // New prop to control static vs floating layout
}

export default function EditingActionBar({
  onSave,
  onCancel,
  onDelete,
  isSaving = false,
  hasUnsavedChanges = false,
  className = "",
  isStatic = false
}: EditingActionBarProps) {
  const [isKeyboardOpen, setIsKeyboardOpen] = useState(false);
  const [viewportHeight, setViewportHeight] = useState(0);

  // Detect mobile keyboard opening/closing
  useEffect(() => {
    const initialHeight = window.innerHeight;
    setViewportHeight(initialHeight);

    const handleResize = () => {
      const currentHeight = window.innerHeight;
      const heightDifference = initialHeight - currentHeight;

      // If height decreased by more than 150px, assume keyboard is open
      setIsKeyboardOpen(heightDifference > 150);
      setViewportHeight(currentHeight);
    };

    window.addEventListener('resize', handleResize);
    return () => window.removeEventListener('resize', handleResize);
  }, []);

  // Handle keyboard shortcuts
  useEffect(() => {
    const handleKeyDown = (e: KeyboardEvent) => {
      // Cmd/Ctrl + S to save
      if ((e.metaKey || e.ctrlKey) && e.key === 's') {
        e.preventDefault();
        onSave();
      }
      // Escape to cancel
      if (e.key === 'Escape') {
        e.preventDefault();
        onCancel();
      }
    };

    document.addEventListener('keydown', handleKeyDown);
    return () => document.removeEventListener('keydown', handleKeyDown);
  }, [onSave, onCancel]);

  const actionBarVariants = {
    hidden: {
      opacity: 0,
      y: 20,
      scale: 0.95
    },
    visible: {
      opacity: 1,
      y: 0,
      scale: 1,
      transition: {
        type: "spring",
        stiffness: 400,
        damping: 25
      }
    },
    exit: {
      opacity: 0,
      y: 20,
      scale: 0.95,
      transition: {
        duration: 0.2
      }
    }
  };

  // Static layout for positioning below content
  if (isStatic) {
    return (
      <div className={`w-full ${className}`}>
        <div className="flex flex-col items-stretch gap-3 w-full md:flex-row md:flex-wrap md:items-center md:justify-center">
          {/* Mobile order: Insert Link, Save, Cancel, Delete */}
          {/* Desktop order: Cancel, Save, Insert Link, Delete (preserved) */}

          {/* Insert Link Button - First on mobile, third on desktop */}
<<<<<<< HEAD
          {onInsertLink && (
            <Button
              variant="outline"
              size="lg"
              onClick={onInsertLink}
              disabled={isSaving}
              className="gap-2 w-full md:w-auto rounded-2xl font-medium order-1 md:order-3"
            >
              <Link className="h-5 w-5" />
              <span>Insert Link</span>
            </Button>
          )}
=======
          {/* Insert Link Button removed - only keeping PageEditor implementation */}
>>>>>>> 26369846

          {/* Save Button - Second on mobile, second on desktop */}
          <Button
            onClick={onSave}
            disabled={isSaving}
            className="gap-2 w-full md:w-auto rounded-2xl font-medium bg-green-600 hover:bg-green-700 text-white order-2 md:order-2"
            size="lg"
          >
            {isSaving ? (
              <>
                <div className="h-5 w-5 animate-spin rounded-full border-2 border-background border-t-transparent" />
                <span>Saving...</span>
              </>
            ) : (
              <>
                <Check className="h-5 w-5" />
                <span>Save</span>
              </>
            )}
          </Button>

          {/* Cancel Button - Third on mobile, first on desktop */}
          <Button
            variant="outline"
            size="lg"
            onClick={onCancel}
            disabled={isSaving}
            className="gap-2 w-full md:w-auto rounded-2xl font-medium order-3 md:order-1"
          >
            <X className="h-5 w-5" />
            <span>Cancel</span>
          </Button>

          {/* Delete Button - Last on both mobile and desktop */}
          {onDelete && (
            <Button
              variant="destructive"
              size="lg"
              onClick={onDelete}
              disabled={isSaving}
              className="gap-2 w-full md:w-auto rounded-2xl font-medium text-white order-4 md:order-4"
            >
              <Trash2 className="h-5 w-5" />
              <span>Delete</span>
            </Button>
          )}
        </div>

        {/* Unsaved changes indicator */}
        {hasUnsavedChanges && !isSaving && (
          <div className="flex justify-center mt-2">
            <div className="flex items-center gap-2 text-sm text-orange-600 dark:text-orange-400">
              <div className="h-2 w-2 bg-orange-500 rounded-full animate-pulse" />
              <span>Unsaved changes</span>
            </div>
          </div>
        )}
      </div>
    );
  }

  // Original floating layout
  return (
    <AnimatePresence>
      <motion.div
        variants={actionBarVariants}
        initial="hidden"
        animate="visible"
        exit="exit"
        className={`fixed z-50 ${className}`}
        style={{
          bottom: isKeyboardOpen ? '10px' : '20px',
          left: '50%',
          transform: 'translateX(-50%)',
          transition: 'bottom 0.3s ease-in-out'
        }}
      >
        <div className={`
          flex items-center gap-2 px-4 py-2
          bg-background/95 backdrop-blur-sm
          border border-border rounded-2xl shadow-lg
          ${isKeyboardOpen ? 'bg-background border-2' : ''}
        `}>
          {/* Mobile order: Insert Link, Save, Cancel, Delete */}
<<<<<<< HEAD

          {/* Insert Link Button - First on mobile */}
          {onInsertLink && (
            <Button
              variant="outline"
              size="sm"
              onClick={onInsertLink}
              disabled={isSaving}
              className="gap-2 rounded-xl"
            >
              <Link className="h-4 w-4" />
              <span className="hidden sm:inline">Insert Link</span>
            </Button>
          )}

=======

          {/* Insert Link Button - First on mobile */}
          {/* Insert Link Button removed - only keeping PageEditor implementation */}

>>>>>>> 26369846
          {/* Save Button - Second */}
          <Button
            onClick={onSave}
            disabled={isSaving}
            className="gap-2 rounded-xl bg-green-600 hover:bg-green-700 text-white"
            size="sm"
          >
            {isSaving ? (
              <>
                <div className="h-4 w-4 animate-spin rounded-full border-2 border-background border-t-transparent" />
                <span className="hidden sm:inline">Saving...</span>
              </>
            ) : (
              <>
                <Check className="h-4 w-4" />
                <span className="hidden sm:inline">Save</span>
              </>
            )}
          </Button>

          {/* Cancel Button - Third */}
          <Button
            variant="outline"
            size="sm"
            onClick={onCancel}
            disabled={isSaving}
            className="gap-2 rounded-xl"
          >
            <X className="h-4 w-4" />
            <span className="hidden sm:inline">Cancel</span>
          </Button>

          {/* Delete Button - Last */}
          {onDelete && (
            <Button
              variant="destructive"
              size="sm"
              onClick={onDelete}
              disabled={isSaving}
              className="gap-2 rounded-xl text-white"
            >
              <Trash2 className="h-4 w-4" />
              <span className="hidden sm:inline">Delete</span>
            </Button>
          )}
        </div>

        {/* Unsaved changes indicator */}
        {hasUnsavedChanges && !isSaving && (
          <div className="absolute -top-2 -right-2">
            <div className="h-3 w-3 bg-orange-500 rounded-full animate-pulse" />
          </div>
        )}
      </motion.div>
    </AnimatePresence>
  );
}<|MERGE_RESOLUTION|>--- conflicted
+++ resolved
@@ -99,23 +99,7 @@
           {/* Mobile order: Insert Link, Save, Cancel, Delete */}
           {/* Desktop order: Cancel, Save, Insert Link, Delete (preserved) */}
 
-          {/* Insert Link Button - First on mobile, third on desktop */}
-<<<<<<< HEAD
-          {onInsertLink && (
-            <Button
-              variant="outline"
-              size="lg"
-              onClick={onInsertLink}
-              disabled={isSaving}
-              className="gap-2 w-full md:w-auto rounded-2xl font-medium order-1 md:order-3"
-            >
-              <Link className="h-5 w-5" />
-              <span>Insert Link</span>
-            </Button>
-          )}
-=======
           {/* Insert Link Button removed - only keeping PageEditor implementation */}
->>>>>>> 26369846
 
           {/* Save Button - Second on mobile, second on desktop */}
           <Button
@@ -200,28 +184,9 @@
           ${isKeyboardOpen ? 'bg-background border-2' : ''}
         `}>
           {/* Mobile order: Insert Link, Save, Cancel, Delete */}
-<<<<<<< HEAD
-
-          {/* Insert Link Button - First on mobile */}
-          {onInsertLink && (
-            <Button
-              variant="outline"
-              size="sm"
-              onClick={onInsertLink}
-              disabled={isSaving}
-              className="gap-2 rounded-xl"
-            >
-              <Link className="h-4 w-4" />
-              <span className="hidden sm:inline">Insert Link</span>
-            </Button>
-          )}
-
-=======
-
-          {/* Insert Link Button - First on mobile */}
+
           {/* Insert Link Button removed - only keeping PageEditor implementation */}
 
->>>>>>> 26369846
           {/* Save Button - Second */}
           <Button
             onClick={onSave}
