--- conflicted
+++ resolved
@@ -193,17 +193,6 @@
   contain: style;
 }
 
-<<<<<<< HEAD
-/* SIMPLIFIED: Editor content divs styling - block layout with margin for paragraph numbers */
-.editor-content.normal-mode > div,
-.editor-content.normal-mode > .paragraph-div {
-  /* CRITICAL: Use block layout for proper contentEditable behavior */
-  display: block;
-  position: relative;
-
-  /* REDUCED: Create space for absolutely positioned paragraph numbers - reduced from 2rem to 1.5rem */
-  margin-left: 1.5rem;
-=======
 /* CRITICAL: Editor content divs styling - ONLY for edit mode (contentEditable) */
 /* High specificity to ensure this rule applies ONLY in edit mode */
 [contenteditable="true"].editor-content.normal-mode > div,
@@ -216,16 +205,11 @@
 
   /* INCREASED: Create proper space for absolutely positioned paragraph numbers */
   margin-left: 2.25rem !important; /* Increased from 1.5rem to 2.25rem to prevent overlap */
->>>>>>> 26369846
   margin-bottom: 0.5rem;
   padding: 0.25rem 0.5rem; /* Match view mode padding */
   box-sizing: border-box;
   min-height: 2.5rem;
-<<<<<<< HEAD
-  width: calc(100% - 1.5rem); /* Account for reduced left margin */
-=======
   width: calc(100% - 2.25rem) !important; /* Account for increased left margin */
->>>>>>> 26369846
 
   /* Typography matching unified-paragraph */
   font-size: 1rem;
@@ -652,7 +636,6 @@
   font-family: inherit;
 
   /* No container padding needed - each paragraph handles its own layout */
-<<<<<<< HEAD
 }
 
 /* CRITICAL: Ensure view mode containers have no excessive padding */
@@ -675,6 +658,7 @@
   max-width: 100% !important;
   box-sizing: border-box !important;
 }
+
 
 /* ADDED: Ensure all page content containers have proper width constraints */
 .page-content,
@@ -721,110 +705,6 @@
     font-size: 0.75rem; /* RESTORED: Readable font size on mobile */
   }
 
-  .editor-content.normal-mode > div,
-  .editor-content.normal-mode > .paragraph-div {
-    /* Match mobile padding for edit mode */
-    padding: 0.25rem 0.25rem;
-    margin-bottom: 0.375rem;
-    /* MOBILE: Reduce left margin for edit mode on mobile */
-    margin-left: 1.25rem; /* Reduced from 1.5rem to 1.25rem on mobile */
-    width: calc(100% - 1.25rem); /* Account for reduced left margin */
-  }
-
-  /* MOBILE: Ensure page content containers don't add extra padding */
-  .page-content,
-  .unified-editor,
-  .editor-content {
-    padding-left: 0 !important;
-    padding-right: 0 !important;
-    margin-left: 0 !important;
-    margin-right: 0 !important;
-  }
-}
-
-/* REMOVED: View mode specific styling - eliminate outer padding completely */
-/* No outer padding needed - paragraphs handle their own spacing */
-
-/* Style each paragraph div in normal mode - SIMPLIFIED for contentEditable */
-.editor-content.normal-mode > div,
-.editor-content.normal-mode > .paragraph-div {
-  /* Basic paragraph styling without flex layout that breaks contentEditable */
-  position: relative;
-  margin-bottom: 0.5rem;
-  padding: 0.25rem;
-  box-sizing: border-box;
-  min-height: 2.5rem;
-  width: 100%;
-=======
-}
-
-/* CRITICAL: Ensure view mode containers have no excessive padding */
-.page-content.unified-editor {
-  /* Remove any default padding that might be inherited */
-  padding: 0 !important;
-  margin: 0 !important;
-  /* ADDED: Ensure proper width and prevent overflow */
-  width: 100% !important;
-  max-width: 100% !important;
-  box-sizing: border-box !important;
-}
-
-/* Ensure inner content containers also have minimal padding */
-.page-content .editor-content {
-  padding: 0 !important;
-  margin: 0 !important;
-  /* ADDED: Ensure proper width and prevent overflow */
-  width: 100% !important;
-  max-width: 100% !important;
-  box-sizing: border-box !important;
-}
->>>>>>> 26369846
-
-/* ADDED: Ensure all page content containers have proper width constraints */
-.page-content,
-.unified-editor,
-.editor-content {
-  /* Prevent any container from adding excessive left padding */
-  padding-left: 0 !important;
-  padding-right: 0 !important;
-  /* Ensure content uses full available width */
-  width: 100% !important;
-  max-width: 100% !important;
-  box-sizing: border-box !important;
-  /* CRITICAL: Remove any margins that might be causing the 20px issue */
-  margin: 0 !important;
-  /* Allow dynamic top padding to be set by inline styles */
-  padding-top: unset !important;
-}
-
-/* CRITICAL FIX: Target the specific problematic element with 20px margin */
-.page-content.unified-editor,
-.page-content .unified-editor,
-.editor-content,
-.editor-content > div,
-.page-content > div,
-.unified-editor > div {
-  margin: 0 !important;
-  padding-left: 0 !important;
-  padding-right: 0 !important;
-}
-
-/* RESPONSIVE: Ensure compact layout works on mobile */
-@media (max-width: 768px) {
-  .unified-paragraph {
-    /* Reduced padding on mobile for more content space */
-    padding: 0.125rem 0.125rem;
-    margin-bottom: 0.25rem; /* Tighter spacing on mobile for more screen real estate */
-  }
-
-  .unified-paragraph-number {
-    /* MOBILE: Reasonable paragraph number space on mobile */
-    width: 1.25rem; /* RESTORED: Readable size on mobile */
-    min-width: 1.25rem;
-    margin-right: 0.375rem; /* RESTORED: Proper spacing on mobile */
-    font-size: 0.75rem; /* RESTORED: Readable font size on mobile */
-  }
-
   /* MOBILE: High specificity editor content styling - ONLY for edit mode */
   [contenteditable="true"].editor-content.normal-mode > div,
   [contenteditable="true"].editor-content.normal-mode > .paragraph-div,
@@ -852,7 +732,64 @@
 /* REMOVED: View mode specific styling - eliminate outer padding completely */
 /* No outer padding needed - paragraphs handle their own spacing */
 
-<<<<<<< HEAD
+/* CRITICAL: Ultra-high specificity rule for edit mode paragraph spacing */
+/* This ensures paragraph numbers don't overlap with text content - EDIT MODE ONLY */
+.unified-editor[data-readonly="false"] .editor-content.normal-mode[contenteditable="true"] > div,
+.page-content.unified-editor .editor-content.normal-mode[contenteditable="true"] > div,
+div.page-content.unified-editor div.editor-content.normal-mode[contenteditable="true"] > div {
+  margin-left: 2.25rem !important;
+  width: calc(100% - 2.25rem) !important;
+  padding-left: 0.5rem !important;
+  box-sizing: border-box !important;
+}
+
+/* MOBILE: Ultra-high specificity rule for mobile edit mode ONLY */
+@media (max-width: 768px) {
+  .unified-editor[data-readonly="false"] .editor-content.normal-mode[contenteditable="true"] > div,
+  .page-content.unified-editor .editor-content.normal-mode[contenteditable="true"] > div,
+  div.page-content.unified-editor div.editor-content.normal-mode[contenteditable="true"] > div {
+    margin-left: 2rem !important;
+    width: calc(100% - 2rem) !important;
+  }
+}
+
+/* NUCLEAR OPTION: Target the exact class structure from the browser - EDIT MODE ONLY */
+/* This should override any Tailwind or other global styles - ONLY when contentEditable */
+div.prose.editor-content.normal-mode[contenteditable="true"] > div {
+  margin-left: 2.25rem !important;
+  width: calc(100% - 2.25rem) !important;
+  padding-left: 0.5rem !important;
+  box-sizing: border-box !important;
+}
+
+/* ULTIMATE OVERRIDE: Use inline style approach for edit mode ONLY */
+/* This targets the exact contentEditable structure and overrides everything */
+[contenteditable="true"].prose.prose-lg.max-w-none.focus\\:outline-none.editor-content.page-editor-stable.box-border.mode-transition.normal-mode > div,
+[contenteditable="true"].editor-content.normal-mode > div,
+[contenteditable="true"].editor-content > div,
+div[contenteditable="true"].editor-content > div {
+  margin-left: var(--edit-mode-left-margin, 2.25rem) !important;
+  width: var(--edit-mode-content-width, calc(100% - 2.25rem)) !important;
+  padding-left: 0.5rem !important;
+  padding-right: 0.5rem !important;
+  box-sizing: border-box !important;
+  position: relative !important;
+}
+
+/* CSS VARIABLE APPROACH: Use CSS variables set by JavaScript - EDIT MODE ONLY */
+/* This ensures the styles are applied dynamically based on edit mode state */
+[contenteditable="true"][style*="--edit-mode-left-margin"] > div,
+[contenteditable="true"][style*="--edit-mode-left-margin"].editor-content > div {
+  margin-left: var(--edit-mode-left-margin) !important;
+  width: var(--edit-mode-content-width) !important;
+  padding-left: 0.5rem !important;
+  padding-right: 0.5rem !important;
+  box-sizing: border-box !important;
+  position: relative !important;
+}
+
+/* Edit mode paragraph numbers - use DOM elements like view mode, not CSS counters */
+
 /* DENSE MODE STYLING - Continuous text flow with inline paragraph numbers */
 .dense-mode-container {
   line-height: 1.5;
@@ -879,99 +816,12 @@
   animation: fadeInNumber 0.3s ease-out forwards;
 }
 
-=======
-/* CRITICAL: Ultra-high specificity rule for edit mode paragraph spacing */
-/* This ensures paragraph numbers don't overlap with text content - EDIT MODE ONLY */
-.unified-editor[data-readonly="false"] .editor-content.normal-mode[contenteditable="true"] > div,
-.page-content.unified-editor .editor-content.normal-mode[contenteditable="true"] > div,
-div.page-content.unified-editor div.editor-content.normal-mode[contenteditable="true"] > div {
-  margin-left: 2.25rem !important;
-  width: calc(100% - 2.25rem) !important;
-  padding-left: 0.5rem !important;
-  box-sizing: border-box !important;
-}
-
-/* MOBILE: Ultra-high specificity rule for mobile edit mode ONLY */
-@media (max-width: 768px) {
-  .unified-editor[data-readonly="false"] .editor-content.normal-mode[contenteditable="true"] > div,
-  .page-content.unified-editor .editor-content.normal-mode[contenteditable="true"] > div,
-  div.page-content.unified-editor div.editor-content.normal-mode[contenteditable="true"] > div {
-    margin-left: 2rem !important;
-    width: calc(100% - 2rem) !important;
-  }
-}
-
-/* NUCLEAR OPTION: Target the exact class structure from the browser - EDIT MODE ONLY */
-/* This should override any Tailwind or other global styles - ONLY when contentEditable */
-div.prose.editor-content.normal-mode[contenteditable="true"] > div {
-  margin-left: 2.25rem !important;
-  width: calc(100% - 2.25rem) !important;
-  padding-left: 0.5rem !important;
-  box-sizing: border-box !important;
-}
-
-/* ULTIMATE OVERRIDE: Use inline style approach for edit mode ONLY */
-/* This targets the exact contentEditable structure and overrides everything */
-[contenteditable="true"].prose.prose-lg.max-w-none.focus\\:outline-none.editor-content.page-editor-stable.box-border.mode-transition.normal-mode > div,
-[contenteditable="true"].editor-content.normal-mode > div,
-[contenteditable="true"].editor-content > div,
-div[contenteditable="true"].editor-content > div {
-  margin-left: var(--edit-mode-left-margin, 2.25rem) !important;
-  width: var(--edit-mode-content-width, calc(100% - 2.25rem)) !important;
-  padding-left: 0.5rem !important;
-  padding-right: 0.5rem !important;
-  box-sizing: border-box !important;
-  position: relative !important;
-}
-
-/* CSS VARIABLE APPROACH: Use CSS variables set by JavaScript - EDIT MODE ONLY */
-/* This ensures the styles are applied dynamically based on edit mode state */
-[contenteditable="true"][style*="--edit-mode-left-margin"] > div,
-[contenteditable="true"][style*="--edit-mode-left-margin"].editor-content > div {
-  margin-left: var(--edit-mode-left-margin) !important;
-  width: var(--edit-mode-content-width) !important;
-  padding-left: 0.5rem !important;
-  padding-right: 0.5rem !important;
-  box-sizing: border-box !important;
-  position: relative !important;
-}
-
-/* Edit mode paragraph numbers - use DOM elements like view mode, not CSS counters */
-
-/* DENSE MODE STYLING - Continuous text flow with inline paragraph numbers */
-.dense-mode-container {
-  line-height: 1.5;
-  font-size: 1rem;
-  padding: 0.125rem 0.25rem;
-  word-wrap: break-word;
-  overflow-wrap: break-word;
-  overflow: hidden;
-  /* Smooth transitions for mode switching */
-  transition: all 0.3s ease-in-out;
-  opacity: 0;
-  transform: translateY(10px);
-  animation: fadeInUp 0.4s ease-out forwards;
-}
-
-.dense-paragraph-number {
-  color: hsl(var(--muted-foreground));
-  font-weight: 500;
-  margin-right: 0.25rem;
-  font-size: 0.875rem;
-  vertical-align: baseline;
-  /* Animate the numbers appearing */
-  opacity: 0;
-  animation: fadeInNumber 0.3s ease-out forwards;
-}
-
->>>>>>> 26369846
 .dense-paragraph-content {
   display: inline;
   line-height: inherit;
   /* Animate content appearing */
   opacity: 0;
   animation: fadeInContent 0.4s ease-out forwards;
-<<<<<<< HEAD
 }
 
 .dense-paragraph-separator {
@@ -1012,48 +862,6 @@
   }
 }
 
-=======
-}
-
-.dense-paragraph-separator {
-  margin: 0 0.125rem;
-  opacity: 0.7;
-  transition: opacity 0.2s ease;
-}
-
-/* Animation keyframes for dense mode */
-@keyframes fadeInUp {
-  from {
-    opacity: 0;
-    transform: translateY(10px);
-  }
-  to {
-    opacity: 1;
-    transform: translateY(0);
-  }
-}
-
-@keyframes fadeInNumber {
-  from {
-    opacity: 0;
-    transform: scale(0.8);
-  }
-  to {
-    opacity: 1;
-    transform: scale(1);
-  }
-}
-
-@keyframes fadeInContent {
-  from {
-    opacity: 0;
-  }
-  to {
-    opacity: 1;
-  }
-}
-
->>>>>>> 26369846
 @keyframes fadeInParagraph {
   from {
     opacity: 0;
@@ -1103,11 +911,6 @@
 /* Editor container focus ring - REMOVED to eliminate unwanted UI elements during title editing */
 /* These focus rings were creating visual clutter around the entire editor container */
 
-<<<<<<< HEAD
-/* Dense mode removed */
-
-/* Dense mode removed */
-=======
 /* CRITICAL FIX: Remove outer focus ring from /new page body content to match /edit */
 /* The /new page has an outer focus ring around the entire editor that /edit doesn't have */
 .prose.prose-lg.max-w-none.focus\\:outline-none.editor-content.page-editor-stable.box-border.mode-transition.normal-mode,
@@ -1124,18 +927,13 @@
   border: none !important;
   border-color: transparent !important;
 }
->>>>>>> 26369846
-
 /* Dense mode removed */
 
 /* Dense mode removed */
-<<<<<<< HEAD
-=======
 
 /* Dense mode removed */
 
 /* Dense mode removed */
->>>>>>> 26369846
 
 /* CRITICAL: Ensure pill links in editor get proper styling from PillStyleContext */
 /* These span elements with pill classes should look like proper pill links */
