--- conflicted
+++ resolved
@@ -30,11 +30,6 @@
 import { PageTransition } from "./components/ui/page-transition";
 import ErrorBoundary from "./components/utils/ErrorBoundary";
 import HydrationSafetyWrapper from "./components/utils/HydrationSafetyWrapper";
-<<<<<<< HEAD
-import { useEffect } from "react";
-// Removed reload protection import
-=======
->>>>>>> 7d6d5b19
 import { useScrollToTop } from "./hooks/useScrollRestoration";
 
 // Dynamically import PendingReplyHandler with no SSR
@@ -65,12 +60,6 @@
 
   // Use scroll restoration hook to ensure pages always start at the top
   useScrollToTop();
-
-<<<<<<< HEAD
-  // Removed reload protection logic (simplified)
-=======
-
->>>>>>> 7d6d5b19
 
   return (
     <ThemeProvider
